--- conflicted
+++ resolved
@@ -401,18 +401,8 @@
 .RS 4n
 暂时将指定的软件包系统信息库或归档文件添加到从中检索软件包数据的映像的源列表内。需要客户机 SSL 证书的系统信息库不能与此选项一起使用。可以多次指定此选项。
 .sp
-<<<<<<< HEAD
-.in +2
-.nf
-NAME (PUBLISHER)            VERSION           IFO
-system/core-os              0.5.11-0.151      i--
-x11/wm/fvwm (fvwm.org)      2.6.1-3           i--
-.fi
-.in -2
-=======
 确定要使用的软件包版本时，优先选择映像中配置的发布者，而非指定 \fIpath_or_uri\fR 源中找到的发布者。如果映像中配置的发布者和 \fIpath_or_uri\fR 源都提供要安装的软件包版本，则客户机将从 \fIpath_or_uri\fR 源中检索该软件包的内容。安装或更新后，未在映像中配置的发布者提供的所有软件包都将添加到映像配置中，但添加的这些软件包没有源。使用 \fBpkg publisher\fR 命令可查看在映像中配置的发布者。
 .RE
->>>>>>> 8d102081
 
 .sp
 .ne 2
@@ -508,15 +498,9 @@
 .na
 \fB\fB--no-index\fR\fR
 .ad
-<<<<<<< HEAD
-.RS 17n
-.rt  
-对应于包含操作的软件包的完整格式 FMRI，例如 \fBpkg://jeos.omniti.com/web/amp@0.5.11,5.11-0.151:20110705T153434Z\fR。
-=======
 .sp .6
 .RS 4n
 不在操作成功完成后更新搜索索引。
->>>>>>> 8d102081
 .RE
 
 .sp
@@ -536,15 +520,9 @@
 .na
 \fB\fB--backup-be-name\fR \fIname\fR\fR
 .ad
-<<<<<<< HEAD
-.RS 17n
-.rt  
-对应于包含操作的软件包的发布者，例如 \fBjeos.omniti.com\fR。
-=======
 .sp .6
 .RS 4n
 使用给定参数命名创建的备份引导环境。使用 \fB--backup-be-name\fR 表示 \fB--require-backup-be\fR。另请参见 \fBbeadm\fR(1M) 手册页。
->>>>>>> 8d102081
 .RE
 
 .sp
@@ -553,15 +531,9 @@
 .na
 \fB\fB--be-name\fR \fIname\fR\fR
 .ad
-<<<<<<< HEAD
-.RS 17n
-.rt  
-对应于包含操作的软件包的短格式 FMRI，例如 \fBpkg://jeos.omniti.com/web/amp@0.5.11,5.11-0.151\fR
-=======
 .sp .6
 .RS 4n
 将新创建的引导环境重命名为给定的参数。使用 \fB--be-name\fR 表示 \fB--require-new-be\fR。另请参见 \fBbeadm\fR(1M) 手册页。
->>>>>>> 8d102081
 .RE
 
 .sp
@@ -3038,20 +3010,11 @@
 .in +2
 .nf
 $ \fBpkg search bge\fR
-<<<<<<< HEAD
 INDEX       ACTION VALUE                              PACKAGE
 driver_name driver bge                                pkg:/driver/network/bge@0.5.11-0.151
 basename    file   kernel/drv/sparcv9/bge             pkg:/driver/network/bge@0.5.11-0.151
 basename    file   kernel/drv/amd64/bge               pkg:/driver/network/bge@0.5.11-0.151
 pkg.fmri    set    jeos.omniti.com/driver/network/bge pkg:/driver/network/bge@0.5.11-0.151
-=======
-INDEX       ACTION VALUE                                 PACKAGE
-driver_name driver bge                                   pkg:/driver/network/ethernet/bge@0.5.11-0.175.0.0.0.2.1
-basename    file   kernel/drv/sparcv9/bge                pkg:/driver/network/ethernet/bge@0.5.11-0.175.0.0.0.2.1
-basename    file   kernel/drv/amd64/bge                  pkg:/driver/network/ethernet/bge@0.5.11-0.175.0.0.0.2.1
-basename    file   platform/sun4v/kernel/drv/sparcv9/bge pkg:/system/kernel/platform@0.5.11-0.175.0.0.0.2.1
-pkg.fmri    set    solaris/driver/network/bge            pkg:/driver/network/bge@0.5.11-0.173.0.0.0.1.0
-pkg.fmri    set    solaris/driver/network/ethernet/bge   pkg:/driver/network/ethernet/bge@0.5.11-0.175.0.0.0.2.1
 .fi
 .in -2
 .sp
@@ -3109,7 +3072,6 @@
 usr/share/vim  editor/vim
 usr/share/vim  editor/vim/vim-core
 usr/bin/vim    editor/vim/vim-core
->>>>>>> 8d102081
 .fi
 .in -2
 .sp
@@ -3152,23 +3114,11 @@
 .sp
 .in +2
 .nf
-<<<<<<< HEAD
 $ \fBpkg search -l 'depend::package/pkg'\fR
 INDEX       ACTION VALUE                    PACKAGE
 incorporate depend package/pkg@0.5.11-0.151 pkg:/consolidation/ips/ips-incorporation@0.5.11-0.151
 require     depend package/pkg@0.5.11-0.151 pkg:/system/install@0.5.11-0.151
 require     depend package/pkg@0.5.11-0.151 pkg:/package/pkg/system-repository@0.5.11-0.151
-=======
-$ \fBpkg search -l depend::package/pkg\fR
-INDEX       ACTION VALUE                                    PACKAGE
-incorporate depend package/pkg@0.5.11-0.175.0.0.0.2.1      pkg:/consolidation/ips/ips-incorporation@0.5.11-0.175.0.0.0.2.1
-require     depend pkg:/package/pkg@0.5.11-0.175.0.0.0.2.1 pkg:/system/library/install@0.5.11-0.175.0.0.0.2.1
-require     depend pkg:/package/pkg@0.5.11-0.175.0.0.0.2.1 pkg:/system/library/boot-management@0.5.11-0.175.0.0.0.2.1
-require     depend package/pkg                             pkg:/system/zones/brand/brand-solaris@0.5.11-0.175.0.0.0.2.1
-require     depend pkg:/package/pkg@0.5.11-0.175.0.0.0.2.1 pkg:/install/distribution-constructor@0.5.11-0.175.0.0.0.2.1
-require     depend pkg:/package/pkg@0.5.11-0.175.0.0.0.2.1 pkg:/system/boot-environment-utilities@0.5.11-0.175.0.0.0.2.1
-require     depend pkg:/package/pkg@0.5.11-0.175.0.0.0.2.1 pkg:/package/pkg/system-repository@0.5.11-0.175.0.0.0.2.1
->>>>>>> 8d102081
 .fi
 .in -2
 .sp
@@ -3182,17 +3132,10 @@
 .sp
 .in +2
 .nf
-<<<<<<< HEAD
 $ \fBpkg search -l 'depend:incorporate:'\fR
 INDEX       ACTION VALUE                           PACKAGE
 incorporate depend pkg:/BRCMbnx@0.5.11,5.11-0.133  pkg:/consolidation/osnet/osnet-incorporation@0.5.11-0.151
 incorporate depend pkg:/BRCMbnxe@0.5.11,5.11-0.133 pkg:/consolidation/osnet/osnet-incorporation@0.5.11-0.151
-=======
-$ \fBpkg search -l depend:incorporate:\fR
-INDEX       ACTION VALUE                                PACKAGE
-incorporate depend pkg:/BRCMbnx@0.5.11-0.175.0.0.0.2.1  pkg:/consolidation/osnet/osnet-incorporation@0.5.11-0.175.0.0.0.2.1
-incorporate depend pkg:/BRCMbnxe@0.5.11-0.175.0.0.0.2.1 pkg:/consolidation/osnet/osnet-incorporation@0.5.11-0.175.0.0.0.2.1
->>>>>>> 8d102081
 \&...
 .fi
 .in -2
