'\" te
<<<<<<< HEAD
.\" Copyright (c) 2007, 2012, Oracle and/or its affiliates.All rights reserved.
.\" Copyright (c) 2012, OmniTI Computer Consulting, Inc. All rights reserved.
.TH pkgrepo 1 "2012 年 6 月 22 日" "SunOS 5.11" "用户命令"
=======
.\" Copyright (c) 2007, 2014, Oracle and/or its affiliates.All rights reserved.
.TH pkgrepo 1 "2014 年 3 月 27 日" "SunOS 5.12" "用户命令"
>>>>>>> 047659a6
.SH 名称
pkgrepo \- 映像包管理系统的系统信息库管理实用程序
.SH 用法概要
.LP
.nf
/usr/bin/pkgrepo create [--version \fIver\fR] \fIuri_or_path\fR
.fi

.LP
.nf
/usr/bin/pkgrepo add-publisher -s \fIrepo_uri_or_path\fR
    \fIpublisher\fR ...
.fi

.LP
.nf
/usr/bin/pkgrepo remove-publisher [-n] [--synchronous]
    -s \fIrepo_uri_or_path\fR \fIpublisher\fR ...
.fi

.LP
.nf
/usr/bin/pkgrepo get [-F \fIformat\fR] [-H] [-p \fIpublisher\fR]...
    -s \fIrepo_uri_or_path\fR [--key \fIssl_key\fR --cert \fIssl_cert\fR]...
    [\fIsection/property\fR ...]
.fi

.LP
.nf
/usr/bin/pkgrepo info [-F \fIformat\fR] [-H] [-p \fIpublisher\fR]...
    -s \fIrepo_uri_or_path\fR [--key \fIssl_key\fR --cert \fIssl_cert\fR]...
.fi

.LP
.nf
/usr/bin/pkgrepo list [-F \fIformat\fR] [-H] [-p \fIpublisher\fR]...
    -s \fIrepo_uri_or_path\fR [--key \fIssl_key\fR --cert \fIssl_cert\fR]...
    [\fIpkg_fmri_pattern\fR ...]
.fi

.LP
.nf
/usr/bin/pkgrepo contents [-m]
    [-t \fIaction_name\fR[,\fIaction_name\fR]...]... -s \fIrepo_uri_or_path\fR
    [--key \fIssl_key\fR --cert \fIssl_cert\fR]... [\fIpkg_fmri_pattern\fR...]
.fi

.LP
.nf
/usr/bin/pkgrepo rebuild [-p \fIpublisher\fR]...
    -s \fIrepo_uri_or_path\fR [--key \fIssl_key\fR --cert \fIssl_cert\fR]...
    [--no-catalog] [--no-index]
.fi

.LP
.nf
/usr/bin/pkgrepo refresh [-p \fIpublisher\fR]...
    -s \fIrepo_uri_or_path\fR [--key \fIssl_key\fR --cert \fIssl_cert\fR]...
    [--no-catalog] [--no-index]
.fi

.LP
.nf
/usr/bin/pkgrepo remove [-n] [-p \fIpublisher\fR]...
    -s \fIrepo_uri_or_path\fR \fIpkg_fmri_pattern\fR ...
.fi

.LP
.nf
/usr/bin/pkgrepo set [-p \fIpublisher\fR]... -s \fIrepo_uri_or_path\fR
    \fIsection/property\fR=[\fIvalue\fR] ...
.fi

.LP
.nf
/usr/bin/pkgrepo set [-p \fIpublisher\fR]... -s \fIrepo_uri_or_path\fR
    \fIsection/property\fR=([\fIvalue\fR]) ...
.fi

.LP
.nf
/usr/bin/pkgrepo verify [-p \fIpublisher\fR]...
    -s \fIrepo_uri_or_path\fR
.fi

.LP
.nf
/usr/bin/pkgrepo fix [-v] [-p \fIpublisher\fR]...
    -s \fIrepo_uri_or_path\fR
.fi

.LP
.nf
/usr/bin/pkgrepo help
.fi

.LP
.nf
/usr/bin/pkgrepo version
.fi

.SH 描述
.sp
.LP
通过 \fBpkgrepo\fR 可以创建和管理 \fB pkg\fR(5) 软件包系统信息库。软件包系统信息库是一组预定义的目录和文件，允许 \fBpkg\fR 和发布客户机（例如 \fBpkgsend \fR 或 \fBpkgrecv\fR）存储和检索软件包数据。此外，当需要对软件包系统信息库进行基于网络的访问时，\fBpkg.depotd\fR 可以提供对该系统信息库的客户机访问权限，以存储和/或检索软件包数据。
.SH 选项
.sp
.LP
支持以下选项：
.sp
.ne 2
.mk
.na
\fB\fB-?\fR\fR
.ad
.br
.na
\fB\fB--help\fR\fR
.ad
.sp .6
.RS 4n
显示用法消息。
.RE

.SH 子命令
.sp
.LP
支持以下子命令：
.sp
.ne 2
.mk
.na
\fB\fBpkgrepo create\fR [\fB--version\fR \fIver\fR] \fIuri_or_path\fR\fR
.ad
.sp .6
.RS 4n
在指定的位置创建 \fBpkg\fR(5) 系统信息库。
.sp
该子命令仅可以与基于文件系统的系统信息库一起使用。
.sp
.ne 2
.mk
.na
\fB\fB--version\fR\fR
.ad
.sp .6
.RS 4n
使用与指定版本兼容的格式创建系统信息库。缺省情况下，会创建版本为 4 的系统信息库。支持的版本包括：
.sp
.ne 2
.mk
.na
\fB3\fR
.ad
.RS 5n
.rt  
支持为单个发布者存储软件包，目录版本为 1 ，搜索版本为 1。
.RE

.sp
.ne 2
.mk
.na
\fB4\fR
.ad
.RS 5n
.rt  
支持为多个发布者存储软件包，目录版本为 1 ，搜索版本为 1。
.RE

.RE

.RE

.sp
.ne 2
.mk
.na
\fB\fBpkgrepo add-publisher\fR \fB-s\fR \fIrepo_uri_or_path\fR \fIpublisher\fR ...\fR
.ad
.sp .6
.RS 4n
将指定的发布者添加到系统信息库中。新的发布者没有软件包或内容。
.sp
该子命令仅可以与基于第 4 版文件系统的系统信息库一起使用。
.sp
.ne 2
.mk
.na
\fB\fB-s\fR \fIrepo_uri_or_path\fR\fR
.ad
.sp .6
.RS 4n
对位于给定 URI 或文件系统路径的系统信息库进行操作。
.RE

.RE

.sp
.ne 2
.mk
.na
\fB\fBpkgrepo remove-publisher\fR [\fB-n\fR] [\fB--synchronous\fR] \fB-s\fR \fIrepo_uri_or_path\fR \fIpublisher\fR ...\fR
.ad
.sp .6
.RS 4n
从系统信息库中删除指定的发布者。删除指定发布者的所有软件包和其他所有数据。
.sp
如果删除了缺省发布者，并且系统信息库中只剩余了一个发布者，则剩余的发布者将成为缺省发布者。系统信息库的 \fBpublisher/prefix\fR 属性将设置为该剩余发布者。
.sp
如果删除了缺省发布者，但系统信息库中剩余多个发布者，或者从系统信息库中删除了最后一个发布者，则将取消设置 \fBpublisher/prefix\fR 属性。
.sp
该子命令仅可以与基于第 4 版文件系统的系统信息库一起使用。
.sp
.ne 2
.mk
.na
\fB\fB-n\fR\fR
.ad
.sp .6
.RS 4n
试运行操作而不更改发布者。在退出之前，会显示要删除的每个发布者的软件包个数。
.RE

.sp
.ne 2
.mk
.na
\fB\fB-s\fR \fIrepo_uri_or_path\fR\fR
.ad
.sp .6
.RS 4n
对位于给定 URI 或文件系统路径的系统信息库进行操作。
.RE

.sp
.ne 2
.mk
.na
\fB\fB--synchronous\fR\fR
.ad
.sp .6
.RS 4n
等待操作完成，然后返回。如果未指定此选项，命令将立即返回并在后台异步删除发布者。
.RE

.RE

.sp
.ne 2
.mk
.na
\fB\fBpkgrepo get\fR [\fB-F\fR \fIformat\fR] [\fB-H\fR] [\fB-p\fR \fIpublisher\fR]... \fB-s\fR \fIrepo_uri_or_path\fR [\fB--key\fR \fIssl_key\fR \fB--cert\fR \fIssl_cert\fR]... [\fIsection/property\fR ...]\fR
.ad
.sp .6
.RS 4n
显示系统信息库或其发布者的属性信息。
.sp
缺省情况下，会在单独的行中显示每个属性及其值。空的 ASCII 字符串值用一对双引号 (\fB""\fR) 表示。ASCII 字符串值中的以下 Bourne shell 元字符以及换行符、空格符和制表符都必须使用反斜杠 (\fB\\fR) 进行转义：
.sp
.in +2
.nf
; & ( ) | ^ < > \e " ' `
.fi
.in -2

有关显示发布者和系统信息库属性的示例，请参见“示例”部分。
.sp
有关属性列表以及每个属性的用途和值，请参见下文的 \fBset\fR 子命令。
.sp
.ne 2
.mk
.na
\fB\fB-F\fR \fIformat\fR\fR
.ad
.sp .6
.RS 4n
指定备用输出格式。\fIformat\fR 的值可以是 \fBtsv\fR（以制表符分隔的值）、\fBjson\fR（单行 JavaScript 对象表示法）或 \fBjson-formatted\fR（格式易于阅读的 JavaScript 对象表示法）。
.RE

.sp
.ne 2
.mk
.na
\fB\fB-H\fR\fR
.ad
.sp .6
.RS 4n
在列出时省略标题。
.RE

.sp
.ne 2
.mk
.na
\fB\fB-p\fR \fIpublisher\fR\fR
.ad
.sp .6
.RS 4n
显示给定发布者的属性信息。特殊值 \fBall\fR 显示所有发布者的属性。可以多次指定此选项。
.RE

.sp
.ne 2
.mk
.na
\fB\fB-s\fR \fIrepo_uri_or_path\fR\fR
.ad
.sp .6
.RS 4n
对位于给定 URI 或文件系统路径的系统信息库进行操作。
.RE

.sp
.ne 2
.mk
.na
\fB\fB--key\fR \fIssl_key\fR \fB--cert\fR \fIssl_cert\fR\fR
.ad
.sp .6
.RS 4n
使用 \fB--key\fR 选项指定用于从 HTTPS 系统信息库进行软件包检索的客户机 SSL 密钥文件。使用 \fB--cert\fR 选项指定用于从 HTTPS 系统信息库进行软件包检索的客户机 SSL 证书文件。可以多次指定此选项对。
.RE

.sp
.ne 2
.mk
.na
\fB\fIsection/property\fR\fR
.ad
.sp .6
.RS 4n
仅显示指定属性的值，例如 \fB publisher/prefix\fR 或 \fBrepository/version\fR。有关完整的属性列表，请参见 \fB set\fR 子命令。
.RE

.RE

.sp
.ne 2
.mk
.na
\fB\fBpkgrepo info\fR [\fB-F\fR \fIformat\fR] [\fB-H\fR] [\fB-p\fR \fIpublisher\fR]... \fB-s\fR \fIrepo_uri_or_path\fR [\fB--key\fR \fIssl_key\fR \fB--cert\fR \fIssl_cert\fR]...\fR
.ad
.sp .6
.RS 4n
显示系统信息库已知的软件包发布者的列表。该列表包括每个发布者的软件包数量、最后一次更新发布者的软件包数据的时间以及发布者的软件包数据的状态（例如当前是否处于正在处理状态）。
.sp
.ne 2
.mk
.na
\fB\fB-p\fR \fIpublisher\fR\fR
.ad
.sp .6
.RS 4n
仅显示给定发布者的数据。如果没有提供该选项，将显示所有发布者的数据。可以多次指定此选项。
.RE

有关其他所有选项的描述，请参见上面的 \fBpkgrepo get\fR 命令。
.RE

.sp
.ne 2
.mk
.na
\fB\fBpkgrepo list\fR [\fB-F\fR \fIformat\fR] [\fB-H\fR] [\fB-p\fR \fIpublisher\fR]... \fB-s\fR \fIrepo_uri_or_path\fR [\fB--key\fR \fIssl_key\fR \fB--cert\fR \fIssl_cert\fR]... [\fIpkg_fmri_pattern\fR ...]\fR
.ad
.sp .6
.RS 4n
列出 \fIrepo_uri_or_path\fR 系统信息库中与指定 \fIpkg_fmri_pattern\fR 模式匹配的软件包。如果未指定任何模式，将列出系统信息库中的所有软件包。\fIpkg_fmri_pattern\fR 模式可以包含 \fB?\fR 和 \fB*\fR 字符作为 \fBglob\fR(3C) 式通配符，以匹配一个或多个软件包。
.sp
在缺省输出中，第一列包含软件包发布者的名称。第二列包含软件包的名称。第三列是显示软件包状态的标志。状态列中的 \fBo\fR 值表示软件包已过时。状态列中的 \fBr\fR 值表示已重命名软件包，但格式已过时。第四列包含软件包的发行版本和分支版本。有关发行版本和分支版本的信息，请参见 \fBpkg\fR(5)。
.sp
.ne 2
.mk
.na
\fB\fB-p\fR \fIpublisher\fR\fR
.ad
.sp .6
.RS 4n
仅显示给定发布者的软件包。如果没有提供该选项，将列出所有发布者的软件包。可以多次指定此选项。
.RE

有关其他所有选项的描述，请参见上面的 \fBpkgrepo get\fR 命令。
.RE

.sp
.ne 2
.mk
.na
\fB\fBpkgrepo contents\fR [\fB-m\fR [\fB-t\fR \fIaction_name\fR[,\fIaction_name\fR]...]... \fB-s\fR \fIrepo_uri_or_path\fR [\fB--key\fR \fIssl_key\fR \fB--cert\fR \fIssl_cert\fR]... [\fIpkg_fmri_pattern\fR...]\fR
.ad
.sp .6
.RS 4n
列出 \fIrepo_uri_or_path\fR 系统信息库中的所有软件包。如果指定了 \fIpkg_fmri_pattern\fR，将显示系统信息库中所有匹配软件包的内容（操作属性）。
.sp
.ne 2
.mk
.na
\fB\fB-m\fR\fR
.ad
.sp .6
.RS 4n
显示指定软件包中操作的所有属性。
.RE

.sp
.ne 2
.mk
.na
\fB\fB-t\fR \fIaction_name\fR\fR
.ad
.sp .6
.RS 4n
仅显示指定软件包中的指定操作。可以多次指定 \fB-t\fR 选项；也可以通过使用逗号分隔操作名称，将多个操作指定为一个 \fB-t\fR 选项的参数。\fIaction_name\fR 的值是 \fBpkg\fR(5) 手册页的“操作”中列出的操作之一，例如 \fBfile\fR、\fBdir\fR、\fBdriver\fR、\fBdepend\fR 或 \fBset\fR。
.RE

有关其他所有选项的描述，请参见上面的 \fBpkgrepo get\fR 命令。
.RE

.sp
.ne 2
.mk
.na
\fB\fBpkgrepo rebuild\fR [\fB-p\fR \fIpublisher\fR]... \fB-s\fR \fIrepo_uri_or_path\fR [\fB--key\fR \fIssl_key\fR \fB--cert\fR \fIssl_cert\fR]... [\fB--no-catalog\fR] [\fB--no-index\fR]\fR
.ad
.sp .6
.RS 4n
放弃在系统信息库中找到的所有目录、搜索以及其他缓存信息，然后根据系统信息库的当前内容重新创建这些信息。
.sp
.ne 2
.mk
.na
\fB\fB-p\fR \fIpublisher\fR\fR
.ad
.sp .6
.RS 4n
仅针对给定发布者执行操作。如果没有提供该选项或者指定了特定值 \fBall\fR，则对所有发布者执行操作。可以多次指定此选项。
.RE

.sp
.ne 2
.mk
.na
\fB\fB--no-catalog\fR\fR
.ad
.sp .6
.RS 4n
不重新生成软件包数据。
.RE

.sp
.ne 2
.mk
.na
\fB\fB--no-index\fR\fR
.ad
.sp .6
.RS 4n
不重新生成搜索索引。
.RE

有关其他所有选项的描述，请参见上面的 \fBpkgrepo get\fR 命令。
.RE

.sp
.ne 2
.mk
.na
\fB\fBpkgrepo refresh\fR [\fB-p\fR \fIpublisher\fR]... \fB-s\fR \fIrepo_uri_or_path\fR [\fB--key\fR \fIssl_key\fR \fB--cert\fR \fIssl_cert\fR]... [\fB--no-catalog\fR] [\fB--no-index\fR] \fR
.ad
.sp .6
.RS 4n
将在系统信息库中找到的所有新软件包编入目录并更新所有搜索索引。这主要供延迟的发布使用（\fBpkgsend\fR 的 \fB--no-catalog \fR 或 \fB--no-index\fR 选项）。
.sp
.ne 2
.mk
.na
\fB\fB-p\fR \fIpublisher\fR\fR
.ad
.sp .6
.RS 4n
仅针对给定发布者执行操作。如果没有提供该选项或者指定了特定值 \fBall\fR，则对所有发布者执行操作。可以多次指定此选项。
.RE

.sp
.ne 2
.mk
.na
\fB\fB--no-catalog\fR\fR
.ad
.sp .6
.RS 4n
不添加任何新软件包。
.RE

.sp
.ne 2
.mk
.na
\fB\fB--no-index\fR\fR
.ad
.sp .6
.RS 4n
不更新搜索索引。
.RE

有关其他所有选项的描述，请参见上面的 \fBpkgrepo get\fR 命令。
.RE

.sp
.ne 2
.mk
.na
\fB\fBpkgrepo remove\fR [\fB-n\fR] [\fB-p\fR \fIpublisher\fR]... \fB-s\fR \fIrepo_uri_or_path\fR \fIpkg_fmri_pattern\fR ...\fR
.ad
.sp .6
.RS 4n
从系统信息库中删除与指定的 \fIpkg_fmri_pattern\fR 模式匹配的软件包，其中包括这些软件包所引用的且未被其他任何软件包使用的所有文件。\fIpkg_fmri_pattern\fR 模式可以包含 \fB?\fR 和 \fB*\fR 字符作为 \fBglob\fR(3C) 式通配符，以匹配一个或多个软件包。
.LP
注 - 
.sp
.RS 2
删除关联发布者的所有搜索索引数据。
.RE
该子命令仅可以与基于文件系统的系统信息库一起使用。
.LP
注意 - 
.sp
.RS 2
此操作不可逆并且不得在其他客户机正在访问系统信息库时使用，因为这样会使得它们在执行检索操作期间出现故障。
.RE
.sp
.ne 2
.mk
.na
\fB\fB-n\fR\fR
.ad
.sp .6
.RS 4n
试运行操作而不进行软件包更改。在退出之前，会显示要删除的软件包的列表。
.RE

.sp
.ne 2
.mk
.na
\fB\fB-p\fR \fIpublisher\fR\fR
.ad
.sp .6
.RS 4n
仅删除给定发布者的匹配软件包。如果没有提供该选项，会删除所有发布者的所有匹配软件包。可以多次指定此选项。
.RE

.sp
.ne 2
.mk
.na
\fB\fB-s\fR \fIrepo_uri_or_path\fR\fR
.ad
.sp .6
.RS 4n
对位于给定 URI 或文件系统路径的系统信息库进行操作。
.RE

.RE

.sp
.ne 2
.mk
.na
\fB\fBpkgrepo set\fR [\fB-p\fR \fIpublisher\fR]... \fB-s\fR \fIrepo_uri_or_path\fR \fIsection/property\fR=[\fIvalue\fR] ...\fR
.ad
.br
.na
\fB\fBpkgrepo set\fR [\fB-p\fR \fIpublisher\fR]... \fB-s\fR \fIrepo_uri_or_path\fR \fIsection/property\fR=([\fIvalue\fR]) ...\fR
.ad
.sp .6
.RS 4n
为系统信息库或发布者设置指定属性的值。
.sp
该子命令仅可以与基于文件系统的系统信息库一起使用。
.sp
.ne 2
.mk
.na
\fB\fB-p\fR \fIpublisher\fR\fR
.ad
.sp .6
.RS 4n
仅为给定发布者设置属性数据。如果发布者尚未存在，将添加该发布者。特殊值 \fB all\fR 可用于设置所有发布者的属性。
.RE

.sp
.ne 2
.mk
.na
\fB\fB-s\fR \fIrepo_uri_or_path\fR\fR
.ad
.sp .6
.RS 4n
对位于给定 URI 或文件系统路径的系统信息库进行操作。
.RE

可以使用以下格式之一指定属性和值：
.sp
.ne 2
.mk
.na
\fB\fIsection\fR/\fIproperty\fR=\fR
.ad
.sp .6
.RS 4n
清除属性值。
.RE

.sp
.ne 2
.mk
.na
\fB\fIsection\fR/\fIproperty\fR=\fIvalue\fR\fR
.ad
.sp .6
.RS 4n
将属性值替换为给定值。
.RE

.sp
.ne 2
.mk
.na
\fB\fIsection\fR/\fIproperty\fR=(\fIvalue1\fR \fIvalue2\fR \fIvalueN\fR)\fR
.ad
.sp .6
.RS 4n
将属性值替换为值列表。
.RE

对于系统信息库第 3 和 4 版，可以为系统信息库设置以下属性：
.sp
.ne 2
.mk
.na
\fB\fBpublisher/prefix\fR\fR
.ad
.sp .6
.RS 4n
代表缺省发布者名称的字符串。第一个字符必须是 a-z、A-Z 或 0-9。该字符串的剩余部分只能包含字符 0-9、-、.、a-z 以及 A-Z。该值指示存在多个发布者的软件包时或者将软件包发布到系统信息库但没有指定发布者时，应当使用的发布者。
.RE

对于系统信息库第 3 版和第 4 版，可以为系统信息库中的各发布者设置以下属性。设置这些属性时应使用 \fB-p\fR 选项至少指定一个发布者。
.sp
.ne 2
.mk
.na
\fB\fBpublisher/alias\fR\fR
.ad
.sp .6
.RS 4n
字符串，代表在使用系统信息库的配置数据添加发布者时客户机应当使用的缺省别名。第一个字符必须是 a-z、A-Z 或 0-9。该字符串的剩余部分只能包含字符 0-9、-、.、a-z 以及 A-Z。
.RE

.sp
.ne 2
.mk
.na
\fB\fBrepository/check-certificate-revocation\fR\fR
.ad
.sp .6
.RS 4n
用于检查证书是否已撤销的布尔值。如果此属性设置为 \fBTrue\fR，则 \fBpkgrepo verify\fR 和 \fBpkgrepo fix\fR 命令将尝试访问用于签名验证的证书中的任何 CRL 分发点，以确定证书自颁发以来是否已被撤销。缺省值为 \fBFalse\fR。此属性仅由 \fBverify\fR 和 \fBfix\fR 子命令用来验证系统信息库的内容。此属性不影响客户机设置。此值应该与相应的 \fBpkg\fR(1) 属性值相同。
.RE

.sp
.ne 2
.mk
.na
\fB\fBrepository/collection_type\fR\fR
.ad
.sp .6
.RS 4n
可以使用值 \fBcore\fR 或 \fBsupplemental\fR，表明此系统信息库中提供的软件包类型。
.sp
\fBcore\fR 类型表明系统信息库包含该库中的软件包所声明的所有依赖项。\fBcore\fR 类型主要用于操作系统的系统信息库。
.sp
\fBsupplemental\fR 类型表明系统信息库包含依赖于另一个系统信息库中的软件包或要与另一个系统信息库中软件包一起使用的软件包。
.RE

.sp
.ne 2
.mk
.na
\fB\fBrepository/description\fR\fR
.ad
.sp .6
.RS 4n
纯文本段落，描述系统信息库的用途和内容。
.RE

.sp
.ne 2
.mk
.na
\fB\fBrepository/detailed_url\fR\fR
.ad
.sp .6
.RS 4n
URI，代表提供更多有关系统信息库信息的文档的位置（例如网页）。
.RE

.sp
.ne 2
.mk
.na
\fB\fBrepository/legal_uris\fR\fR
.ad
.sp .6
.RS 4n
文档的位置列表 (URI)，提供关于系统信息库的其他法律信息。
.RE

.sp
.ne 2
.mk
.na
\fB\fBrepository/mirrors\fR\fR
.ad
.sp .6
.RS 4n
系统信息库的位置列表 (URI)，这些系统信息库包含系统信息库的软件包内容的副本但不包含软件包元数据。
.RE

.sp
.ne 2
.mk
.na
\fB\fBrepository/name\fR\fR
.ad
.sp .6
.RS 4n
纯文本字符串，包含系统信息库的名称。
.RE

.sp
.ne 2
.mk
.na
\fB\fBrepository/origins\fR\fR
.ad
.sp .6
.RS 4n
系统信息库的位置列表 (URI)，这些系统信息库包含该系统信息库的软件包元数据和内容的完整副本。
.RE

.sp
.ne 2
.mk
.na
\fB\fBrepository/refresh_seconds\fR\fR
.ad
.sp .6
.RS 4n
整数值，表示客户机在每次更新检查之后和检查系统信息库以查找更新的软件包数据之前应当等待的秒数。
.RE

.sp
.ne 2
.mk
.na
\fB\fBrepository/registration_uri\fR\fR
.ad
.sp .6
.RS 4n
代表资源位置的 URI，必须使用该位置才能获取访问系统信息库的证书。注册网页就是一个示例。
.RE

.sp
.ne 2
.mk
.na
\fB\fBrepository/related_uris\fR\fR
.ad
.sp .6
.RS 4n
系统信息库的位置列表 (URI)，这些系统信息库包含用户可能感兴趣的软件包。
.RE

.sp
.ne 2
.mk
.na
\fB\fBrepository/signature-required-names\fR\fR
.ad
.sp .6
.RS 4n
在验证软件包签名时必须视为证书通用名称的名称列表。此属性仅由 \fBverify\fR 和 \fBfix\fR 子命令用来验证系统信息库的内容。此属性不影响客户机设置。这些值应该与相应的 \fBpkg\fR(1) 属性值相同。
.RE

.sp
.ne 2
.mk
.na
\fB\fBrepository/trust-anchor-directory\fR\fR
.ad
.sp .6
.RS 4n
目录的绝对路径名称，包含此系统信息库中的软件包的信任锚。如果未指定，将使用 \fB/etc/certs/CA/\fR。此属性仅由 \fBverify\fR 和 \fBfix\fR 子命令用来验证系统信息库的内容。此属性不影响客户机设置。此值应该与相应的 \fBpkg\fR(1) 属性值相同。
.RE

此处没有记录但列在 \fBget\fR 子命令输出中的属性均保留供内部使用，不应对其进行设置。
.RE

.sp
.ne 2
.mk
.na
\fB\fBpkgrepo verify\fR [\fB-p\fR \fIpublisher\fR]... \fB-s\fR \fIrepo_uri_or_path\fR\fR
.ad
.sp .6
.RS 4n
验证软件包系统信息库内容的以下属性是否正确：
.RS +4
.TP
.ie t \(bu
.el o
文件校验和
.RE
.RS +4
.TP
.ie t \(bu
.el o
文件权限
.sp
还将检查指向系统信息库的路径，确保 \fBpkg5srv\fR 用户可以读取系统信息库内容。对于在系统具有非全局区域时使用 \fBsvc:/application/pkg/server\fR 服务或使用 \fBsvc:/application/pkg/system-repository\fR 服务变为可用的系统信息库，需要进行此检查。
.RE
.RS +4
.TP
.ie t \(bu
.el o
软件包清单权限
.RE
.RS +4
.TP
.ie t \(bu
.el o
软件包清单内容
.RE
.RS +4
.TP
.ie t \(bu
.el o
软件包签名
.sp
基于 \fBrepository/signature-required-names\fR、\fBrepository/trust-anchor-directory\fR 和 \fBrepository/check-certificate-revocation\fR 属性的值计算软件包清单签名。
.RE
相应错误将发送到 \fBstdout\fR。如果发送任何错误，则 \fBpkgrepo\fR 命令将退出并显示非零返回代码。
.sp
该子命令仅可以与基于第 4 版文件系统的系统信息库一起使用。
.sp
.ne 2
.mk
.na
\fB\fB-p\fR \fIpublisher\fR\fR
.ad
.sp .6
.RS 4n
仅针对指定发布者执行操作。如果没有指定发布者或者指定了特定值 \fBall\fR，则对所有发布者执行操作。可以多次指定此选项。
.RE

.sp
.ne 2
.mk
.na
\fB\fB-s\fR \fIrepo_uri_or_path\fR\fR
.ad
.sp .6
.RS 4n
对位于给定 URI 或文件系统路径的系统信息库进行操作。
.RE

.RE

.sp
.ne 2
.mk
.na
\fB\fBpkgrepo fix\fR [\fB-v\fR] [\fB-p\fR \fIpublisher\fR]... \fB-s\fR \fIrepo_uri_or_path\fR\fR
.ad
.sp .6
.RS 4n
通过以下方法修复系统信息库的内容：首先验证系统信息库，然后将所有无效系统信息库内容移至系统信息库内的隔离目录。
.sp
如果发现系统信息库错误，将自动执行系统信息库重新生成操作。如果发现任何错误，将向 \fBstdout\fR 发送消息，说明必须使用 \fBpkgsend\fR(1) 或 \fBpkgrecv\fR(1) 重新导入哪些软件包以便恢复系统信息库内容。
.sp
该子命令仅可以与基于第 4 版文件系统的系统信息库一起使用。
.sp
.ne 2
.mk
.na
\fB\fB-v\fR\fR
.ad
.sp .6
.RS 4n
包括详细说明系统信息库验证过程中发现的错误的输出。
.RE

.sp
.ne 2
.mk
.na
\fB\fB-p\fR \fIpublisher\fR\fR
.ad
.sp .6
.RS 4n
仅针对指定发布者执行操作。如果没有指定发布者或者指定了特定值 \fBall\fR，则对所有发布者执行操作。可以多次指定此选项。
.RE

.sp
.ne 2
.mk
.na
\fB\fB-s\fR \fIrepo_uri_or_path\fR\fR
.ad
.sp .6
.RS 4n
对位于给定 URI 或文件系统路径的系统信息库进行操作。
.RE

.RE

.sp
.ne 2
.mk
.na
\fB\fBpkgrepo help\fR\fR
.ad
.sp .6
.RS 4n
显示用法消息。
.RE

.sp
.ne 2
.mk
.na
\fB\fBpkgrepo version\fR\fR
.ad
.sp .6
.RS 4n
显示一个用于唯一标识 \fBpkg\fR(5) 系统版本的字符串。由 \fBversion\fR 操作生成的值不能进行排序，并且对于在不平等情况下的比较而言是不安全的。
.RE

.SH 示例
.LP
\fB示例 1 \fR创建软件包系统信息库
.sp
.in +2
.nf
$ \fBpkgrepo create /my/repository\fR
.fi
.in -2
.sp

.LP
\fB示例 2 \fR显示信息
.sp
.LP
显示发布者摘要以及系统信息库中软件包的数量。

.sp
.in +2
.nf
$ \fBpkgrepo info -s /my/repository\fR
PUBLISHER   PACKAGES STATUS UPDATED
example.com 5        online 2011-07-22T18:09:09.769106Z
$ \fBpkgrepo info -s http://pkg.omniti.com/omnios/release/\fR
PUBLISHER         PACKAGES STATUS UPDATED
jeos.omniti.com   3941     online 2010-11-12T19:24:25.967246Z
.fi
.in -2
.sp

.LP
\fB示例 3 \fR重新生成目录和搜索数据
.sp
.LP
重新生成系统信息库的目录和搜索数据。

.sp
.in +2
.nf
$ \fBpkgrepo rebuild -s /my/repository\fR
.fi
.in -2
.sp

.LP
\fB示例 4 \fR刷新目录和搜索数据
.sp
.LP
刷新系统信息库的目录和搜索数据。

.sp
.in +2
.nf
$ \fBpkgrepo refresh -s /my/repository\fR
$ \fBpkgrepo refresh -s http://example.com/repository\fR
.fi
.in -2
.sp

.LP
\fB示例 5 \fR显示所有系统信息库属性
.sp
.in +2
.nf
$ \fBpkgrepo get -s /my/repository\fR
SECTION    PROPERTY VALUE
publisher  prefix   ""
repository version  4
$ \fBpkgrepo get -s http://pkg.omniti.com/omnios/release/\fR
SECTION    PROPERTY VALUE
publisher  prefix   jeos.omniti.com
repository version  4
.fi
.in -2
.sp

.LP
\fB示例 6 \fR显示所有发布者属性
.sp
.in +2
.nf
$ \fBpkgrepo get -s http://pkg.omniti.com/omnios/release/ -p all\fR
PUBLISHER         SECTION    PROPERTY         VALUE
jeos.omniti.com   publisher  alias
jeos.omniti.com   publisher  prefix           jeos.omniti.com
jeos.omniti.com   repository collection-type  core
jeos.omniti.com   repository description      This\e repository\e serves\e the\e OmniOS 11\e Package\e repository.
jeos.omniti.com   repository legal-uris       ()
jeos.omniti.com   repository mirrors          (http://opkg.omniti.com/omnios/release/)
jeos.omniti.com   repository name             OmniOS 11\e Package\e Repository
jeos.omniti.com   repository origins          ()
jeos.omniti.com   repository refresh-seconds
jeos.omniti.com   repository registration-uri ""
jeos.omniti.com   repository related-uris     ()
.fi
.in -2
.sp

.LP
\fB示例 7 \fR设置缺省发布者
.sp
.in +2
.nf
$ \fBpkgrepo set -s /my/repository publisher/prefix=example.com\fR
.fi
.in -2
.sp

.LP
\fB示例 8 \fR设置发布者属性
.sp
.in +2
.nf
$ \fBpkgrepo set -s /my/repository -p example.com \e\fR
\fBrepository/origins=http://example.com/repository\fR
.fi
.in -2
.sp

.LP
\fB示例 9 \fR将新的发布者添加到系统信息库中
.sp
.in +2
.nf
$ \fBpkgrepo add-publisher -s /my/repository example.com\fR
.fi
.in -2
.sp

.SH 退出状态
.sp
.LP
将返回以下退出值：
.sp
.ne 2
.mk
.na
\fB\fB0\fR\fR
.ad
.RS 6n
.rt  
命令成功。
.RE

.sp
.ne 2
.mk
.na
\fB\fB1\fR\fR
.ad
.RS 6n
.rt  
出现错误。
.RE

.sp
.ne 2
.mk
.na
\fB\fB2\fR\fR
.ad
.RS 6n
.rt  
指定的命令行选项无效。
.RE

.sp
.ne 2
.mk
.na
\fB\fB3\fR\fR
.ad
.RS 6n
.rt  
请求了多项操作，但只有一部分操作成功。
.RE

.sp
.ne 2
.mk
.na
\fB\fB4\fR\fR
.ad
.RS 6n
.rt  
没有进行更改时，无需执行任何操作。
.RE

.sp
.ne 2
.mk
.na
\fB\fB99\fR\fR
.ad
.RS 6n
.rt  
发生了意外的异常。
.RE

.SH 属性
.sp
.LP
有关下列属性的说明，请参见 \fBattributes\fR(5)：
.sp

.sp
.TS
tab() box;
cw(2.75i) |cw(2.75i) 
lw(2.75i) |lw(2.75i) 
.
属性类型属性值
_
可用性\fBpackage/pkg\fR
_
接口稳定性Uncommitted（未确定）
.TE

.SH 另请参见
.sp
.LP
\fBpkg\fR(1)、\fBpkgrecv\fR(1)、\fBpkgsend\fR(1)、\fBpkg.depotd\fR(1M)、\fBpkg\fR(5)
.sp
.LP
\fI《Copying and Creating Package Repositories in Oracle Solaris 11.2》\fR
.sp
.LP
\fBhttps://java.net/projects/ips/pages/Home\fR
.SH 附注
.sp
.LP
大多数 \fBpkgrepo\fR 操作不可用于软件包归档文件。软件包归档文件是一个文件，通常带有 \fB\&.p5p\fR 扩展名，如 \fBpkgrecv\fR(1) 手册页中的 \fB-a\fR 选项所述。软件包归档文件包含软件包但不包含系统信息库配置。但是，\fBpkgrepo list\fR、\fBpkgrepo info\fR 和 \fBpkgrepo contents\fR 命令适用于软件包归档文件。<|MERGE_RESOLUTION|>--- conflicted
+++ resolved
@@ -1,12 +1,7 @@
 '\" te
-<<<<<<< HEAD
-.\" Copyright (c) 2007, 2012, Oracle and/or its affiliates.All rights reserved.
+.\" Copyright (c) 2007, 2014, Oracle and/or its affiliates.All rights reserved.
 .\" Copyright (c) 2012, OmniTI Computer Consulting, Inc. All rights reserved.
 .TH pkgrepo 1 "2012 年 6 月 22 日" "SunOS 5.11" "用户命令"
-=======
-.\" Copyright (c) 2007, 2014, Oracle and/or its affiliates.All rights reserved.
-.TH pkgrepo 1 "2014 年 3 月 27 日" "SunOS 5.12" "用户命令"
->>>>>>> 047659a6
 .SH 名称
 pkgrepo \- 映像包管理系统的系统信息库管理实用程序
 .SH 用法概要
