--- conflicted
+++ resolved
@@ -1,12 +1,7 @@
 '\" te
-<<<<<<< HEAD
-.\" Copyright (c) 2007, 2011, Oracle and/or its affiliates. All rights reserved.
+.\" Copyright (c) 2009, 2012, Oracle and/or its affiliates.All rights reserved.
 .\" Copyright (c) 2012, OmniTI Computer Consulting, Inc. All rights reserved.
-.TH pkg 5 "2011 年 8 月 30 日" "SunOS 5.11" "标准、环境和宏"
-=======
-.\" Copyright (c) 2009, 2012, Oracle and/or its affiliates.All rights reserved.
 .TH pkg 5 "2012 年 6 月 22 日" "SunOS 5.11" "标准、环境和宏"
->>>>>>> 8d102081
 .SH 名称
 pkg \- 映像包管理系统
 .SH 描述
@@ -1145,11 +1140,7 @@
 Incorporation 用于强制系统的各部分进行同步升级。对于某些组件（例如 C 库和内核），这是一项基本要求。对于其他组件（例如，不具有任何其他依赖性的简单用户级组件），同步升级仅仅用来提供一组经过测试的已知软件包版本，这些软件包版本可由 incorporation 的特定版本进行引用。
 .sp
 .LP
-<<<<<<< HEAD
 因为 incorporation 只是一个软件包，所以可将其删除，它提供的所有约束也将随之解除。但是，OmniOS 提供的许多 incorporation 是合并软件包所必需的，因为解除其约束可能会不安全。
-=======
-因为 incorporation 只是一个软件包，所以可将其删除，它提供的所有约束也将随之解除。但是，Oracle Solaris 提供的许多 incorporation 是其合并的软件包所必需的，因为解除其约束可能会不安全。
->>>>>>> 8d102081
 .sp
 .LP
 尝试将软件包升级到已安装的 incorporation 所不允许的版本，将不会尝试查找更高的 incorporation 版本来满足该请求，反而会失败。如果必须移动约束本身，而又无法删除指定它的 incorporation，则必须将 incorporation 升级到指定所需约束版本的版本。升级 incorporation 会导致不能满足新版本提供的约束的所有合并软件包也进行升级。
