'\" te
<<<<<<< HEAD
.\" Copyright (c) 2007, 2011, Oracle and/or its
.\" affiliates. All rights reserved.
.\" Copyright (c) 2012, OmniTI Computer Consulting, Inc. All rights reserved.
.TH pkg 5 "29 Jul 2011" "SunOS 5.11" "Standards, Environments, and Macros"
=======
.\" Copyright (c) 2009, 2013, Oracle and/or its affiliates. All rights reserved.
.TH pkg 5 "07 Aug 2013" "SunOS 5.11" "Standards, Environments, and Macros"
>>>>>>> 8d102081
.SH NAME
pkg \- Image Packaging System
.SH DESCRIPTION
.sp
.LP
The image packaging system, \fBpkg\fR(5), is a framework that provides for software lifecycle management (installation, upgrade, and removal). Image packaging manages software in units of packages, which are collections of actions, defined by a set of key/value pairs and possibly a data payload. In many cases, actions are files found in a file system, but they also represent other installable objects, such as drivers, services, and users.
.SH PACKAGE FMRIS AND VERSIONS
.sp
.LP
Each package is represented by a fault management resource identifier (FMRI) with the scheme \fBpkg:\fR. The full FMRI for a package consists of the scheme, a publisher, the package name, and a version string in the following format:
.sp
.in +2
.nf
pkg://solaris/system/library/c++-runtime@0.5.11,5.11-0.175.0.0.0.2.1:20120921T190358Z
.fi
.in -2
.sp

.sp
.LP
\fBsolaris\fR is the publisher. \fBsystem/library/c++-runtime\fR is the package name. Although the namespace is hierarchical and arbitrarily deep, there is no enforced containment; the name is essentially arbitrary. The publisher information is optional, but must be preceded by \fBpkg://\fR if present. An FMRI that includes the publisher is often referred to as being "fully qualified." If publisher information is not present, then the package name should generally be preceded by \fBpkg:/\fR.
.sp
.LP
Packaging clients often allow the scheme of an FMRI to be omitted if it does not contain publisher information. For example, \fBpkg:/system/library/c++-runtime\fR can be written as \fBsystem/library/c++-runtime\fR. If the scheme is omitted, clients also allow omission of all but the last component of a package name for matching purposes. For example, \fBsystem/library/c++-runtime\fR could be written as \fBlibrary/c++-runtime\fR or \fBc++-runtime\fR, which would then match packages named \fBc++-runtime\fR or package names ending in \fB/c++-runtime\fR.
.sp
.LP
A publisher name identifies a person, group of persons, or an organization as the source of one or more packages. To avoid publisher name collisions and help identify the publisher, a best practice is to use a domain name that represents the entity publishing the packages as a publisher name.
.sp
.LP
The version follows the package name, separated by an at sign (@). The version consists of four sequences of numbers, separated by punctuation. The elements in the first three sequences are separated by dots, and the sequences are arbitrarily long. Leading zeros in version components (for example, 01.1 or 1.01) are not permitted. Trailing zeros (for example, 1.10) are permitted.
.sp
.LP
The first part of the version is the component version. For components tightly bound to the operating system, this is usually the value of \fBuname -r\fR for that version of the operating system. For a component with its own development lifecycle, this sequence is a dotted release number, such as 2.4.10.
.sp
.LP
The second part of the version, which if present must follow a comma (,), is the build version. The build version specifies what version of the operating system the contents of the package were built on, providing a minimum bound on which operating system version the contents can be expected to run successfully.
.sp
.LP
The third part of the version, which if present must follow a hyphen (\fB-\fR), is the branch version. The branch version is a versioning component that provides vendor-specific information. The branch version can be incremented when the packaging metadata is changed, independently of the component version. The branch version might contain a build number or other information.
.sp
.LP
The fourth part of the version, which if present must follow a colon (:), is a timestamp. The timestamp represents when the package was published.
.sp
.LP
When performing comparisons between versions, no component of the full version is considered unless the components to its left are the same. Thus, \fB4.3-1\fR is greater than \fB4.2-7\fR because \fB4.3\fR is greater than \fB4.2\fR, and \fB4.3-3\fR is greater than \fB4.3-1\fR because \fB3\fR is greater than \fB1\fR.
.sp
.LP
Many parts of the system, when appropriate, abridge FMRIs when displaying them, and accept input in shorter forms to reduce the volume of information displayed or required. Typically, the scheme, publisher, build version, and timestamp can be elided. Sometimes all of the versioning information can be omitted.
.SH ACTIONS
.sp
.LP
Actions represent the installable objects on a system. Actions are described in the manifest of a package. Every action consists primarily of its name and a key attribute. Together, these refer to a unique object as it follows a version history. Actions can have other attributes. Some attributes are interpreted directly by the packaging system. Other attributes might be useful only to the system administrator or the end-user.
.sp
.LP
Actions have a simple text representation:
.sp
.in +2
.nf
\fIaction_name\fR \fIattribute1\fR=\fIvalue1\fR \fIattribute2\fR=\fIvalue2\fR ...
.fi
.in -2

.sp
.LP
Names of attributes cannot have whitespace, quotation marks, or equals signs (=) in them. All characters after the first equals sign belong to the value. Values can have all of those, though spaces must be enclosed in single or double quotation marks. Single quotation marks do not need to be escaped inside a string that is enclosed in double quotation marks, and double quotation marks do not need to be escaped inside a string that is enclosed in single quotation marks. A quotation mark can be prefixed with a backslash (\e) character to avoid terminating the quoted string. A backslash can be escaped with a backslash.
.sp
.LP
Actions can have multiple attributes. Some attributes can be named multiple times with different values for a single action. Multiple attributes with the same name are treated as unordered lists.
.sp
.LP
Actions with many attributes can create long lines in a manifest file. Such lines can be wrapped by terminating each incomplete line with a backslash. Note that this continuation character must occur between attribute/value pairs. Neither attributes nor their values nor the combination can be split.
.sp
.LP
The attributes listed below are not an exhaustive set. In fact, the attributes that can be attached to an action are arbitrary, and the standard sets of attributes are easy to augment to incorporate future developments.
.sp
.LP
Some attributes cause additional operations to be executed outside of the packaging context. These attributes are documented in the "Actuators" section below.
.SS "File Actions"
.sp
.LP
The \fBfile\fR action represents an ordinary file. The \fBfile\fR action references a payload, and has four standard attributes:
.sp
.ne 2
.mk
.na
\fB\fBpath\fR\fR
.ad
.RS 9n
.rt  
The file system path where the file is installed. This is a \fBfile\fR action's key attribute.
.RE

.sp
.ne 2
.mk
.na
\fB\fBmode\fR\fR
.ad
.RS 9n
.rt  
The access permissions (in numeric form) of the file. These are simple permissions only, not ACLs.
.RE

.sp
.ne 2
.mk
.na
\fB\fBowner\fR\fR
.ad
.RS 9n
.rt  
The name of the user that owns the file.
.RE

.sp
.ne 2
.mk
.na
\fB\fBgroup\fR\fR
.ad
.RS 9n
.rt  
The name of the group that owns the file.
.RE

.sp
.LP
The payload is a positional attribute in that it is not named. It is the first word after the action name. In a published manifest, it is the \fBSHA-1\fR hash of the file contents. If present in a manifest that has yet to be published, it represents the path where the payload can be found. See \fBpkgsend\fR(1). The hash attribute can be used instead of the positional attribute, should the value include an equals sign. Both can be used in the same action. However, the hashes must be identical.
.sp
.LP
The \fBpreserve\fR and \fBoverlay\fR attributes affect whether and how a \fBfile\fR action is installed.
.sp
.ne 2
.mk
.na
\fB\fBpreserve\fR\fR
.ad
.sp .6
.RS 4n
Specifies when and how files are preserved during package operations.
.sp
When a package is initially installed, if a file delivered by the package has a \fBpreserve\fR attribute defined with any value and the file already exists in the image, the existing file is stored in \fB/var/pkg/lost+found\fR and the packaged file is installed.
.sp
When a package is initially installed, if a file delivered by the package has a \fBpreserve\fR attribute defined and the file does not already exist in the image, whether that file is installed depends on the value of the \fBpreserve\fR attribute:
.RS +4
.TP
.ie t \(bu
.el o
If the value of \fBpreserve\fR is \fBlegacy\fR, the packaged file is not installed.
.RE
.RS +4
.TP
.ie t \(bu
.el o
If the value of \fBpreserve\fR is not \fBlegacy\fR, the packaged file is installed.
.RE
When a package is downgraded, if a file delivered by the downgraded version of the package has a \fBpreserve\fR attribute defined with any value and all of the following conditions are true, the file that currently exists in the image is renamed with the extension \fB\&.update\fR, and the file from the downgraded package is installed.
.RS +4
.TP
.ie t \(bu
.el o
The file exists in the image.
.RE
.RS +4
.TP
.ie t \(bu
.el o
The content of the file delivered by the downgraded version of the package is different from the content of the file delivered by the currently installed version of the package.
.RE
.RS +4
.TP
.ie t \(bu
.el o
The content of the file delivered by the downgraded version of the package is different from the content of the file that exists in the image.
.RE
If any of the above conditions is not true, the file is treated the same as if the package is being upgraded, rather than downgraded.
.sp
When a package is upgraded, if a \fBfile\fR action delivered by the upgraded version of the package has a \fBpreserve\fR attribute defined with any value and the \fBfile\fR action is the same as the \fBfile\fR action delivered by the currently installed version of the package, the file is not installed, and the file that exists in the image is not modified. Any modifications made since the previous version was installed are preserved.
.sp
When a package is upgraded, if a \fBfile\fR action delivered by the upgraded version of the package has a \fBpreserve\fR attribute defined and the \fBfile\fR action is new or is different from the \fBfile\fR action delivered by the currently installed version of the package, the upgrade is done in the following way:
.RS +4
.TP
.ie t \(bu
.el o
If the file does not exist in the image, the new file is installed.
.RE
.RS +4
.TP
.ie t \(bu
.el o
If the file delivered by the upgraded version of the package exists in the image, did not exist in the currently installed version of the package, and was not renamed or moved by using the \fBoriginal_name\fR attribute (see below), then the existing file is stored in \fB/var/pkg/lost+found\fR and the file delivered by the upgraded version of the package is installed.
.RE
.RS +4
.TP
.ie t \(bu
.el o
If the file delivered by the upgraded version of the package exists in the image and has different content from the file delivered by the currently installed version of the package, the upgrade is done according to the value of the \fBpreserve\fR attribute:
.RS +4
.TP
.ie t \(bu
.el o
If the file delivered by the upgraded version of the package has a \fBpreserve\fR value of \fBrenameold\fR, the existing file is renamed with the extension \fB\&.old\fR, and the new file is installed with updated permissions and timestamp (if present). See the \fBtimestamp\fR attribute description below.
.RE
.RS +4
.TP
.ie t \(bu
.el o
If the file delivered by the upgraded version of the package has a \fBpreserve\fR value of \fBrenamenew\fR, the new file is installed with the extension \fB\&.new\fR and the existing file is not modified.
.RE
.RS +4
.TP
.ie t \(bu
.el o
If the file delivered by the upgraded version of the package has a \fBpreserve\fR value of \fBtrue\fR, the new file is not installed, but the permissions and timestamp (if present) are reset on the existing file.
.RE
.RE
.RS +4
.TP
.ie t \(bu
.el o
If the file delivered by the upgraded version of the package exists in the image, has the same content as the file delivered by the currently installed version of the package, and has a \fBpreserve\fR value of either \fBrenameold\fR or \fBrenamenew\fR, the existing file is replaced by the file delivered by the upgraded version of the package, including replacing permissions and timestamp (if present).
.RE
.RS +4
.TP
.ie t \(bu
.el o
If the file delivered by the upgraded version of the package exists in the image, has a \fBpreserve\fR value of \fBlegacy\fR in the upgraded package, and has a different \fBpreserve\fR value in the currently installed version of the package, the existing file is renamed with the extension \fB\&.legacy\fR, and the new file is installed with updated permissions and timestamp (if present).
.RE
.RS +4
.TP
.ie t \(bu
.el o
If the file delivered by the upgraded version of the package exists in the image and has a \fBpreserve\fR value of \fBlegacy\fR in both the upgraded package and the currently installed version of the package, the permissions and timestamp (if present) are reset on the existing file.
.RE
.RE

.sp
.ne 2
.mk
.na
\fB\fBoverlay\fR\fR
.ad
.sp .6
.RS 4n
Specifies whether the action allows other packages to deliver a file at the same location or whether it delivers a file intended to overlay another file. This functionality is intended for use with configuration files that do not participate in any self-assembly (for example, \fB/etc/motd\fR) and that can be safely overwritten.
.sp
If \fBoverlay\fR is not specified, multiple packages cannot deliver files to the same location.
.sp
The \fBoverlay\fR attribute can have one of the following values:
.sp
.ne 2
.mk
.na
\fB\fBallow\fR\fR
.ad
.RS 9n
.rt  
One other package is allowed to deliver a file to the same location. This value has no effect unless the \fBpreserve\fR attribute is also set.
.RE

.sp
.ne 2
.mk
.na
\fB\fBtrue\fR\fR
.ad
.RS 9n
.rt  
The file delivered by the action overwrites any other action that has specified \fBallow\fR.
.RE

Changes to the installed file are preserved based on the value of the \fBpreserve\fR attribute of the overlaying file. On removal, the contents of the file are preserved if the action being overlaid is still installed, regardless of whether the \fBpreserve\fR attribute was specified. Only one action can overlay another, and the \fBmode\fR, \fBowner\fR, and \fBgroup\fR attributes must match.
.RE

.sp
.LP
The following attributes are recognized for ELF files:
.sp
.ne 2
.mk
.na
\fB\fBelfarch\fR\fR
.ad
.sp .6
.RS 4n
The architecture of the ELF file. This is the output of \fBuname -p\fR on the architecture for which the file is built.
.RE

.sp
.ne 2
.mk
.na
\fB\fBelfbits\fR\fR
.ad
.sp .6
.RS 4n
This is \fB32\fR or \fB64\fR.
.RE

.sp
.ne 2
.mk
.na
\fB\fBelfhash\fR\fR
.ad
.sp .6
.RS 4n
This is the hash of the "interesting" ELF sections in the file. These are the sections that are mapped into memory when the binary is loaded. These are the only sections necessary to consider when determining whether the executable behavior of two binaries will differ.
.RE

.sp
.LP
The following additional attributes are recognized for \fBfile\fR actions:
.sp
.ne 2
.mk
.na
\fB\fBoriginal_name\fR\fR
.ad
.sp .6
.RS 4n
This attribute is used to handle editable files moving from package to package or from place to place, or both. The form this takes is the name of the originating package, followed by a colon and the original path to the file. Any file being deleted is recorded either with its package and path, or with the value of the \fBoriginal_name\fR attribute if specified. Any editable file being installed that has the \fBoriginal_name\fR attribute set uses the file of that name if it is deleted as part of the same packaging operation.
.RE

.sp
.ne 2
.mk
.na
\fB\fBrelease-note\fR\fR
.ad
.sp .6
.RS 4n
This attribute is used to indicate that this file contains release note text. The value of this attribute is a package FMRI. If the FMRI specifies a package name that is present in the original image and a version that is newer than the version of the package in the original image, this file will be part of the release notes. A special FMRI of \fBfeature/pkg/self\fR refers to the containing package. If the version of \fBfeature/pkg/self\fR is 0, this file will only be part of the release notes on initial installation.
.RE

.sp
.ne 2
.mk
.na
\fB\fBrevert-tag\fR\fR
.ad
.sp .6
.RS 4n
This attribute is used to tag editable files that should be reverted as a set. The value of the \fBrevert-tag\fR attribute is a \fItagname\fR. Multiple \fBrevert-tag\fR attributes can be specified for a single \fBfile\fR action. The file reverts to its manifest-defined state when \fBpkg revert\fR is invoked with any of those tags specified. See the \fBpkg\fR(1) man page for information about the \fBpkg revert\fR command.
.sp
The \fBrevert-tag\fR attribute can also be specified at the directory level. See "Directory Actions" below.
.RE

.sp
.ne 2
.mk
.na
\fB\fBtimestamp\fR\fR
.ad
.sp .6
.RS 4n
This attribute is used to set the access and modification time on the file. The \fBtimestamp\fR attribute value must be expressed in UTC in ISO-8601 format, omitting the colons and hyphens.
.sp
The \fBtimestamp\fR attribute is essential when packaging \fB\&.pyc\fR or \fB\&.pyo\fR files for Python. The related \fB\&.py\fR file for the \fB\&.pyc\fR or \fB\&.pyo\fR files must be marked with the timestamp embedded within those files, as shown in the following example:
.sp
.in +2
.nf
file path=usr/lib/python2.6/vendor-packages/pkg/__init__.pyc ...
file path=usr/lib/python2.6/vendor-packages/pkg/__init__.py \e
     timestamp=20130311T221521Z ...
.fi
.in -2

.RE

.SS "Directory Actions"
.sp
.LP
The \fBdir\fR action is like the \fBfile\fR action in that it represents a file system object. The \fBdir\fR action represents a directory instead of an ordinary file. The \fBdir\fR action has the same \fBpath\fR, \fBmode\fR, \fBowner\fR, and \fBgroup\fR attributes that the \fBfile\fR action has, and \fBpath\fR is the key attribute. The \fBdir\fR action also accepts the \fBrevert-tag\fR attribute, but the value of the attribute is different for \fBfile\fR and \fBdir\fR actions.
.sp
.LP
Directories are reference counted in IPS. When the last package that either explicitly or implicitly references a directory no longer does so, that directory is removed. If that directory contains unpackaged file system objects, those items are moved into \fB$IMAGE_META/lost+found\fR. See the "Files" section for more information about \fB$IMAGE_META\fR.
.sp
.ne 2
.mk
.na
\fB\fBrevert-tag\fR\fR
.ad
.sp .6
.RS 4n
This attribute is used to identify unpackaged files that should be removed as a set. See "File Actions" above for a description of how to specify this attribute for \fBfile\fR actions. For directories, the value of the \fBrevert-tag\fR attribute is \fItagname\fR\fB=\fR\fIpattern\fR. Multiple \fBrevert-tag\fR attributes can be specified for a single \fBdir\fR action. When \fBpkg revert\fR is invoked with a matching \fItagname\fR, any unpackaged files or directories under this \fBdir\fR directory that match \fIpattern\fR (using shell globbing characters) are removed. See the \fBpkg\fR(1) man page for information about the \fBpkg revert\fR command.
.sp
The \fBrevert-tag\fR attribute can also be specified at the directory level. See "Directory Actions" below.
.RE

.sp
.ne 2
.mk
.na
\fB\fBsalvage-from\fR\fR
.ad
.sp .6
.RS 4n
This attribute can be used to move unpackaged contents into a new directory. The value of this attribute is the name of a directory of salvaged items. A directory with a \fBsalvage-from\fR attribute inherits on creation any contents of the directory named in the value of the \fBsalvage-from\fR attribute.
.RE

.SS "Link Actions"
.sp
.LP
The \fBlink\fR action represents a symbolic link. The \fBlink\fR action has the following standard attributes:
.sp
.ne 2
.mk
.na
\fB\fBpath\fR\fR
.ad
.sp .6
.RS 4n
The file system path where the symbolic link is installed. This is a \fBlink\fR action's key attribute.
.RE

.sp
.ne 2
.mk
.na
\fB\fBtarget\fR\fR
.ad
.sp .6
.RS 4n
The target of the symbolic link. The file system object to which the link resolves.
.RE

.sp
.ne 2
.mk
.na
\fB\fBmediator\fR\fR
.ad
.sp .6
.RS 4n
Specifies the entry in the mediation namespace shared by all path names participating in a given mediation group (for example, \fBpython\fR). Link mediation can be performed based on \fBmediator-version\fR and/or \fBmediator-implementation\fR. All mediated links for a given path name must specify the same mediator. However, not all mediator versions and implementations need to provide a link at a given path. If a mediation does not provide a link, then the link is removed when that mediation is selected. A \fBmediator\fR, in combination with a specific version and/or implementation represents a mediation that can be selected for use by the packaging system.
.RE

.sp
.ne 2
.mk
.na
\fB\fBmediator-version\fR\fR
.ad
.sp .6
.RS 4n
Specifies the version (expressed as a dot-separated sequence of nonnegative integers) of the interface described by the \fBmediator\fR attribute. This attribute is required if \fBmediator\fR is specified and \fBmediator-implementation\fR is not. A local system administrator can set the version to use explicitly. The value specified should generally match the version of the package delivering the link (for example, \fBruntime/python-26\fR should use \fBmediator-version=2.6\fR), although this is not required.
.RE

.sp
.ne 2
.mk
.na
\fB\fBmediator-implementation\fR\fR
.ad
.sp .6
.RS 4n
Specifies the implementation of the mediator for use in addition to or instead of the \fBmediator-version\fR. Implementation strings are not considered to be ordered and a string is arbitrary selected by \fBpkg\fR(5) if not explicitly specified by a system administrator.
.sp
The value can be a string of arbitrary length composed of alphanumeric characters and spaces. If the implementation itself can be versioned or is versioned, then the version should be specified at the end of the string, after a @ (expressed as a dot-separated sequence of nonnegative integers). If multiple versions of an implementation exist, the default behavior is to select the implementation with the greatest version.
.sp
If only one instance of an implementation mediation link at a particular path is installed on a system, then that one is chosen automatically. If future links at the path are installed, the link is not switched unless a vendor, site, or local override applies, or if one of the links is version mediated.
.RE

.sp
.ne 2
.mk
.na
\fB\fBmediator-priority\fR\fR
.ad
.sp .6
.RS 4n
When resolving conflicts in mediated links, \fBpkg\fR(5) normally chooses the link with the greatest value of \fBmediator-version\fR or based on \fBmediator-implementation\fR if that is not possible. This attribute is used to specify an override for the normal conflict resolution process.
.sp
If this attribute is not specified, the default mediator selection logic is applied.
.sp
If the value is \fBvendor\fR, the link is preferred over those that do not have a \fBmediator-priority\fR specified.
.sp
If the value is \fBsite\fR, the link is preferred over those that have a value of \fBvendor\fR or that do not have a \fBmediator-priority\fR specified.
.sp
A local system administrator can override the selection logic described above.
.RE

.SS "Hardlink Actions"
.sp
.LP
The \fBhardlink\fR action represents a hard link. It has the same attributes as the \fBlink\fR action, and \fBpath\fR is also its key attribute.
.SS "Driver Actions"
.sp
.LP
The \fBdriver\fR action represents a device driver. The \fBdriver\fR action does not reference a payload. The driver files themselves must be installed as \fBfile\fR actions. The following attributes are recognized (see \fBadd_drv\fR(1M) for more information):
.sp
.ne 2
.mk
.na
\fB\fBname\fR\fR
.ad
.sp .6
.RS 4n
The name of the driver. This is usually, but not always, the file name of the driver binary. This is the \fBdriver\fR action's key attribute.
.RE

.sp
.ne 2
.mk
.na
\fB\fBalias\fR\fR
.ad
.sp .6
.RS 4n
This represents an alias for the driver. A given driver can have more than one \fBalias\fR attribute. No special quoting rules are necessary.
.RE

.sp
.ne 2
.mk
.na
\fB\fBclass\fR\fR
.ad
.sp .6
.RS 4n
This represents a driver class. A given driver can have more than one \fBclass\fR attribute.
.RE

.sp
.ne 2
.mk
.na
\fB\fBperms\fR\fR
.ad
.sp .6
.RS 4n
This represents the file system permissions for the driver's device nodes.
.RE

.sp
.ne 2
.mk
.na
\fB\fBclone_perms\fR\fR
.ad
.sp .6
.RS 4n
This represents the file system permissions for the clone driver's minor nodes for this driver.
.RE

.sp
.ne 2
.mk
.na
\fB\fBpolicy\fR\fR
.ad
.sp .6
.RS 4n
This specifies additional security policy for the device. A given driver can have more than one \fBpolicy\fR attribute, but no minor device specification can be present in more than one attribute.
.RE

.sp
.ne 2
.mk
.na
\fB\fBprivs\fR\fR
.ad
.sp .6
.RS 4n
This specifies privileges used by the driver. A given driver can have more than one \fBprivs\fR attribute.
.RE

.sp
.ne 2
.mk
.na
\fB\fBdevlink\fR\fR
.ad
.sp .6
.RS 4n
This specifies an entry in \fB/etc/devlink.tab\fR. The value is the exact line to go into the file, with tabs denoted by \fB\et\fR\&. See \fBdevlinks\fR(1M) for more information. A given driver can have more than one \fBdevlink\fR attribute.
.RE

.SS "Depend Actions"
.sp
.LP
The \fBdepend\fR action represents an inter-package dependency. A package can depend on another package because the first requires functionality in the second for the functionality in the first to work, or even to install. Dependencies can be optional. If a dependency is not met at the time of installation, the packaging system attempts to install or update the dependent package to a sufficiently new version, subject to other constraints.
.sp
.LP
The following attributes are recognized:
.sp
.ne 2
.mk
.na
\fB\fBfmri\fR\fR
.ad
.sp .6
.RS 4n
The FMRI representing the dependent package. This is the \fBdependency\fR action's key attribute. The \fBfmri\fR value must not include the publisher. The package name is assumed to be complete. Dependencies of type \fBrequire-any\fR can have multiple \fBfmri\fR attributes. A version is optional on the \fBfmri\fR value, though for some types of dependencies, an \fBfmri\fR with no version has no meaning.
.RE

.sp
.ne 2
.mk
.na
\fB\fBtype\fR\fR
.ad
.sp .6
.RS 4n
The type of the dependency.
.sp
.ne 2
.mk
.na
\fB\fBrequire\fR\fR
.ad
.sp .6
.RS 4n
The dependency is required and must have a version equal to or greater than the version specified in the \fBfmri\fR attribute. If the version is not specified, any version satisfies the dependency. A package cannot be installed if any of its required dependencies cannot be satisfied.
.RE

.sp
.ne 2
.mk
.na
\fB\fBoptional\fR\fR
.ad
.sp .6
.RS 4n
The dependency, if present, must be at the specified version level or greater.
.RE

.sp
.ne 2
.mk
.na
\fB\fBexclude\fR\fR
.ad
.sp .6
.RS 4n
The containing package cannot be installed if the dependency is present at the specified version level or greater. If no version is specified, the dependent package cannot be installed concurrently with the package specifying the dependency.
.RE

.sp
.ne 2
.mk
.na
\fB\fBincorporate\fR\fR
.ad
.sp .6
.RS 4n
The dependency is optional, but the version of the dependent package is constrained. See "Constraints and Freezing" below.
.RE

.sp
.ne 2
.mk
.na
\fB\fBrequire-any\fR\fR
.ad
.sp .6
.RS 4n
Any one of multiple dependent packages as specified by multiple \fBfmri\fR attributes can satisfy the dependency, following the same rules as the \fBrequire\fR dependency type.
.RE

.sp
.ne 2
.mk
.na
\fB\fBconditional\fR\fR
.ad
.sp .6
.RS 4n
The dependency is required only if the package defined by the \fBpredicate\fR attribute is present on the system.
.RE

.sp
.ne 2
.mk
.na
\fB\fBorigin\fR\fR
.ad
.sp .6
.RS 4n
Prior to installation of this package, the dependency target must, if present, be at the specified value or greater on the image to be modified. If the value of the \fBroot-image\fR attribute is \fBtrue\fR, the target must be present on the image rooted at / in order to install this package. If the value of the \fBroot-image\fR attribute is \fBtrue\fR and the value of the \fBfmri\fR attribute starts with \fBpkg:/feature/firmware/\fR, the remainder of the \fBfmri\fR value is treated as a command in \fB/usr/lib/fwenum\fR that evaluates the firmware dependency. See \fIPackaging and Delivering Software With the Image Packaging System in Oracle Solaris 11.2\fR for examples.
.RE

.sp
.ne 2
.mk
.na
\fB\fBgroup\fR\fR
.ad
.sp .6
.RS 4n
The dependency is required unless the package is on the image avoid list. Note that obsolete packages silently satisfy the group dependency. See the \fBavoid\fR subcommand in \fBpkg\fR(1).
.RE

.sp
.ne 2
.mk
.na
\fB\fBparent\fR\fR
.ad
.sp .6
.RS 4n
The dependency is ignored if the image is not a child image. If the image is a child image then the dependency is required to be present in the parent image. The package version matching for a \fBparent\fR dependency is the same as that used for \fBincorporate\fR dependencies.
.RE

.RE

.sp
.ne 2
.mk
.na
\fB\fBpredicate\fR\fR
.ad
.sp .6
.RS 4n
The FMRI representing the predicate for \fBconditional\fR dependencies.
.RE

.sp
.ne 2
.mk
.na
\fB\fBroot-image\fR\fR
.ad
.sp .6
.RS 4n
Has an effect only for \fBorigin\fR dependencies as mentioned above.
.RE

.SS "License Actions"
.sp
.LP
The \fBlicense\fR action represents a license or other informational file associated with the package contents. A package can deliver licenses, disclaimers, or other guidance to the package installer through the use of the \fBlicense\fR action.
.sp
.LP
The payload of the \fBlicense\fR action is delivered into the image metadata directory related to the package, and should only contain human-readable text data. It should not contain HTML or any other form of markup. Through attributes, \fBlicense\fR actions can indicate to clients that the related payload must be displayed and/or require acceptance of it. The method of display and/or acceptance is at the discretion of clients.
.sp
.LP
The following attributes are recognized:
.sp
.ne 2
.mk
.na
\fB\fBlicense\fR\fR
.ad
.sp .6
.RS 4n
This is a \fBlicense\fR action's key attribute. This attribute provides a meaningful description for the license to assist users in determining the contents without reading the license text itself. Some example values include:
.RS +4
.TP
.ie t \(bu
.el o
ABC Co. Copyright Notice
.RE
.RS +4
.TP
.ie t \(bu
.el o
ABC Co. Custom License
.RE
.RS +4
.TP
.ie t \(bu
.el o
Common Development and Distribution License 1.0 (CDDL)
.RE
.RS +4
.TP
.ie t \(bu
.el o
GNU General Public License 2.0 (GPL)
.RE
.RS +4
.TP
.ie t \(bu
.el o
GNU General Public License 2.0 (GPL) Only
.RE
.RS +4
.TP
.ie t \(bu
.el o
MIT License
.RE
.RS +4
.TP
.ie t \(bu
.el o
Mozilla Public License 1.1 (MPL)
.RE
.RS +4
.TP
.ie t \(bu
.el o
Simplified BSD License
.RE
The \fBlicense\fR value must be unique within a package. Including the version of the license in the description, as shown in several of the examples above, is recommended. If a package has code under multiple licenses, use multiple \fBlicense\fR actions. The length of the license attribute value should not be more than 64 characters.
.RE

.sp
.ne 2
.mk
.na
\fB\fBmust-accept\fR\fR
.ad
.sp .6
.RS 4n
When \fBtrue\fR, this license must be accepted by a user before the related package can be installed or updated. Omission of this attribute is equivalent to \fBfalse\fR. The method of acceptance (interactive or configuration-based, for example) is at the discretion of clients. For package updates, this attribute is ignored if the license action or payload has not changed.
.RE

.sp
.ne 2
.mk
.na
\fB\fBmust-display\fR\fR
.ad
.sp .6
.RS 4n
When \fBtrue\fR, the action's payload must be displayed by clients during packaging operations. Omission of this value is equivalent to \fBfalse\fR. This attribute should not be used for copyright notices. This attribute should only be used for licenses or other material that must be displayed during operations. The method of display is at the discretion of clients. For package updates, this attribute is ignored if the license action or payload has not changed.
.RE

.SS "Legacy Actions"
.sp
.LP
The \fBlegacy\fR action represents package data used by a legacy packaging system. The attributes associated with this action are added into the legacy system's databases so that the tools querying those databases can operate as if the legacy package were actually installed. In particular, this should be sufficient to convince the legacy system that the package named by the \fBpkg\fR attribute is installed on the system, so that the package can be used to satisfy dependencies.
.sp
.LP
The following attributes, named in accordance with the parameters on \fBpkginfo\fR(4), are recognized:
.sp
.ne 2
.mk
.na
\fB\fBcategory\fR\fR
.ad
.sp .6
.RS 4n
The value for the \fBCATEGORY\fR parameter. The default value is \fBsystem\fR.
.RE

.sp
.ne 2
.mk
.na
\fB\fBdesc\fR\fR
.ad
.sp .6
.RS 4n
The value for the \fBDESC\fR parameter.
.RE

.sp
.ne 2
.mk
.na
\fB\fBhotline\fR\fR
.ad
.sp .6
.RS 4n
The value for the \fBHOTLINE\fR parameter.
.RE

.sp
.ne 2
.mk
.na
\fB\fBname\fR\fR
.ad
.sp .6
.RS 4n
The value for the \fBNAME\fR parameter. The default value is \fBnone provided\fR.
.RE

.sp
.ne 2
.mk
.na
\fB\fBpkg\fR\fR
.ad
.sp .6
.RS 4n
The abbreviation for the package being installed. The default value is the name from the FMRI of the package. This is a \fBlegacy\fR action's key attribute.
.RE

.sp
.ne 2
.mk
.na
\fB\fBvendor\fR\fR
.ad
.sp .6
.RS 4n
The value for the \fBVENDOR\fR parameter.
.RE

.sp
.ne 2
.mk
.na
\fB\fBversion\fR\fR
.ad
.sp .6
.RS 4n
The value for the VERSION parameter. The default value is the version from the FMRI of the package.
.RE

.SS "Set Actions"
.sp
.LP
The \fBset\fR action represents a package-level attribute, or metadata, such as the package description.
.sp
.LP
The following attributes are recognized:
.sp
.ne 2
.mk
.na
\fB\fBname\fR\fR
.ad
.RS 9n
.rt  
The name of the attribute.
.RE

.sp
.ne 2
.mk
.na
\fB\fBvalue\fR\fR
.ad
.RS 9n
.rt  
The value given to the attribute.
.RE

.sp
.LP
The \fBset\fR action can deliver any metadata the package author chooses. However, there are a number of well defined attribute names that have specific meaning to the packaging system.
.sp
.ne 2
.mk
.na
\fB\fBpkg.fmri\fR\fR
.ad
.sp .6
.RS 4n
See "Package FMRIs and Versions" in the "Description" section.
.RE

.sp
.ne 2
.mk
.na
\fB\fBinfo.classification\fR\fR
.ad
.sp .6
.RS 4n
One or more tokens that a \fBpkg\fR(5) client can use to classify the package. The value should have a scheme (such as "org.opensolaris.category.2008" or "org.acm.class.1998") and the actual classification, such as "Applications/Games", separated by a colon (:).
.RE

.sp
.ne 2
.mk
.na
\fB\fBpkg.description\fR\fR
.ad
.sp .6
.RS 4n
A detailed description of the contents and functionality of the package, typically a paragraph or so in length.
.RE

.sp
.ne 2
.mk
.na
\fB\fBpkg.obsolete\fR\fR
.ad
.sp .6
.RS 4n
When \fBtrue\fR, the package is marked obsolete. An obsolete package can have no actions other than more set actions, and must not be marked renamed.
.RE

.sp
.ne 2
.mk
.na
\fB\fBpkg.renamed\fR\fR
.ad
.sp .6
.RS 4n
When \fBtrue\fR, the package has been renamed. There must be one or more \fBdepend\fR actions in the package as well that point to the package versions to which this package has been renamed. A package cannot be marked both renamed and obsolete, but otherwise can have any number of set actions.
.RE

.sp
.ne 2
.mk
.na
\fB\fBpkg.summary\fR\fR
.ad
.sp .6
.RS 4n
A short, one-line description of the package.
.RE

.SS "Group Actions"
.sp
.LP
The \fBgroup\fR action defines a UNIX group as defined in \fBgroup\fR(4). No support is present for group passwords. Groups defined with this action initially have no user list. Users can be added with the \fBuser\fR action. The following attributes are recognized:
.sp
.ne 2
.mk
.na
\fB\fBgroupname\fR\fR
.ad
.sp .6
.RS 4n
The value for the name of the group.
.RE

.sp
.ne 2
.mk
.na
\fB\fBgid\fR\fR
.ad
.sp .6
.RS 4n
The group's unique numerical id. The default value is the first free group under 100.
.RE

.SS "User Actions"
.sp
.LP
The \fBuser\fR action defines a UNIX user as defined in \fB/etc/passwd\fR, \fB/etc/shadow\fR, \fB/etc/group\fR, and \fB/etc/ftpd/ftpusers\fR files. Entries are added to the appropriate files for users defined with this \fBuser\fR action.
.sp
.LP
The \fBuser\fR action is intended to define a user for a daemon or other software to use. Do not use the \fBuser\fR action to define administrative or interactive accounts.
.sp
.LP
The following attributes are recognized:
.sp
.ne 2
.mk
.na
\fB\fBusername\fR\fR
.ad
.sp .6
.RS 4n
The unique name of the user
.RE

.sp
.ne 2
.mk
.na
\fB\fBpassword\fR\fR
.ad
.sp .6
.RS 4n
The encrypted password of the user. Default value is \fB*LK*\fR. See \fBshadow\fR(4).
.RE

.sp
.ne 2
.mk
.na
\fB\fBuid\fR\fR
.ad
.sp .6
.RS 4n
The unique uid of the user. Default value is first free value under 100.
.RE

.sp
.ne 2
.mk
.na
\fB\fBgroup\fR\fR
.ad
.sp .6
.RS 4n
The name of the user's primary group. Must be found in \fB/etc/group\fR.
.RE

.sp
.ne 2
.mk
.na
\fB\fBgcos-field\fR\fR
.ad
.sp .6
.RS 4n
The value of the \fBgcos\fR field in \fB/etc/passwd\fR. Default value is \fBusername\fR.
.RE

.sp
.ne 2
.mk
.na
\fB\fBhome-dir\fR\fR
.ad
.sp .6
.RS 4n
The user's home directory. This directory must be in the system image directories and not under another mount point such as \fB/home\fR. Default value is \fB/\fR.
.RE

.sp
.ne 2
.mk
.na
\fB\fBlogin-shell\fR\fR
.ad
.sp .6
.RS 4n
The user's default shell. Default value is empty.
.RE

.sp
.ne 2
.mk
.na
\fB\fBgroup-list\fR\fR
.ad
.sp .6
.RS 4n
Secondary groups to which the user belongs. See \fBgroup\fR(4).
.RE

.sp
.ne 2
.mk
.na
\fB\fBftpuser\fR\fR
.ad
.sp .6
.RS 4n
Can be set to \fBtrue\fR or \fBfalse\fR. The default value of \fBtrue\fR indicates that the user is permitted to login via FTP. See \fBftpusers\fR(4).
.RE

.sp
.ne 2
.mk
.na
\fB\fBlastchg\fR\fR
.ad
.sp .6
.RS 4n
The number of days between January 1, 1970, and the date that the password was last modified. Default value is empty. See \fBshadow\fR(4).
.RE

.sp
.ne 2
.mk
.na
\fB\fBmin\fR\fR
.ad
.sp .6
.RS 4n
The minimum number of days required between password changes. This field must be set to 0 or above to enable password aging. Default value is empty. See \fBshadow\fR(4).
.RE

.sp
.ne 2
.mk
.na
\fB\fBmax\fR\fR
.ad
.sp .6
.RS 4n
The maximum number of days the password is valid. Default value is empty. See \fBshadow\fR(4).
.RE

.sp
.ne 2
.mk
.na
\fB\fBwarn\fR\fR
.ad
.sp .6
.RS 4n
The number of days before password expires that the user is warned. See \fBshadow\fR(4).
.RE

.sp
.ne 2
.mk
.na
\fB\fBinactive\fR\fR
.ad
.sp .6
.RS 4n
The number of days of inactivity allowed for that user. This is counted on a per-machine basis. The information about the last login is taken from the machine's \fBlastlog\fR file. See \fBshadow\fR(4).
.RE

.sp
.ne 2
.mk
.na
\fB\fBexpire\fR\fR
.ad
.sp .6
.RS 4n
An absolute date expressed as the number of days since the UNIX Epoch (January 1, 1970). When this number is reached, the login can no longer be used. For example, an expire value of 13514 specifies a login expiration of January 1, 2007. See \fBshadow\fR(4).
.RE

.sp
.ne 2
.mk
.na
\fB\fBflag\fR\fR
.ad
.sp .6
.RS 4n
Set to empty. See \fBshadow\fR(4).
.RE

.SH ACTUATORS
.sp
.LP
In certain contexts, additional operations can be appropriate to execute in preparation for or following the introduction of a particular action. These additional operations are operating system specific and are generally needed only on a live system image. A live image is the image mounted at \fB/\fR of the active, running boot environment of the current zone. When multiple actions involved in a package installation or removal have identical actuators, then the operation corresponding to actuator presence is executed once for that installation or removal.
.sp
.LP
Incorrectly specified actuators can result in package installation failure if the actuator cannot determine a means of making safe installation progress.
.sp
.LP
The following actuators are defined:
.sp
.ne 2
.mk
.na
\fB\fBreboot-needed\fR\fR
.ad
.sp .6
.RS 4n
Can be set to \fBtrue\fR or \fBfalse\fR. This actuator declares that update or removal of the tagged action must be performed in a new boot environment if the package system is operating on a live image. Creation of a new boot environment is controlled by the \fBbe-policy\fR image property. See the "Image Properties" section in the \fBpkg\fR(1) man page for more information about the \fBbe-policy\fR property.
.RE

.sp
.ne 2
.mk
.na
\fB\fBdisable_fmri\fR, \fBrefresh_fmri\fR, \fBrestart_fmri\fR, \fBsuspend_fmri\fR\fR
.ad
.sp .6
.RS 4n
Each of these actuators takes the value of an FMRI of a service instance to operate on during the package installation or removal. \fBdisable_fmri\fR causes the given FMRI to be disabled prior to action removal, per the \fBdisable\fR subcommand to \fBsvcadm\fR(1M). \fBrefresh_fmri\fR and \fBrestart_fmri\fR cause the given FMRI to be refreshed or restarted after action installation, update, or removal per the respective subcommands of \fBsvcadm\fR(1M). Finally, \fBsuspend_fmri\fR causes the given FMRI to be disabled temporarily prior to the action install phase, and then enabled after the completion of that phase.
.sp
The value can contain a pattern that matches multiple service instances. However, it must do so explicitly with a glob as accepted by \fBsvcs\fR(1), rather than doing so implicitly by not indicating any instances.
.RE

.SH MEDIATIONS
.sp
.LP
A mediator is a name that represents a set of related symbolic or hard links. If two or more link actions have the same path and mediator name, the user or the package system selects the link target based on version, implementation, or priority. See "Link Actions" for information about mediator attributes.
.sp
.LP
The following example shows two different instances of a mediator named \fBjava\fR where the link choices are between versions. These two \fBlink\fR actions would appear in two different packages.
.sp
.in +2
.nf
link mediator=java mediator-version=1.6 path=usr/java target=jdk/jdk1.6.0_31
link mediator=java mediator-version=1.7 path=usr/java target=jdk/jdk1.7.0_02
.fi
.in -2

.sp
.LP
See the \fBset-mediator\fR subcommand in the \fBpkg\fR(1) man page for information about how to select the version you want for this link path. To have a choice of versions, both packages must be installed.
.SH CONSTRAINTS AND FREEZING
.sp
.LP
When a package is transitioned to a new version, or when it is added to or removed from the system, the version that is chosen, or whether removal is allowed, is determined by a variety of constraints put on the package. Those constraints can be defined by other packages in the form of dependencies, or by the administrator in the form of freezes.
.sp
.LP
The most common form of constraint is delivered by the \fBrequire\fR dependency, as described in "Depend Actions" above. Such a constraint prevents the package from being downgraded or removed.
.sp
.LP
Most parts of the operating system are encapsulated by packages called \fBincorporations\fR. These packages primarily deliver constraints represented by the \fBincorporate\fR dependency.
.sp
.LP
As described above, an incorporated package need not be present on the system, but if it is, then it specifies both an inclusive minimum version and an exclusive maximum version. For example, if the dependent FMRI has a version of 1.4.3, then no version less than 1.4.3 would satisfy the dependency, and neither would any version greater than or equal to 1.4.4. However, versions that merely extended the dotted sequence, such as 1.4.3.7, would be allowed.
.sp
.LP
Incorporations are used to force parts of the system to upgrade synchronously. For some components, such as the C library and the kernel, this is a basic requirement. For others, such as a simple userland component on which nothing else has a dependency, the synchronous upgrade is used merely to provide a known and tested set of package versions that can be referred to by a particular version of the incorporation.
.sp
.LP
Since an incorporation is simply a package, it can be removed, and all the constraints it delivers are therefore relaxed. However, many of the incorporations delivered by OmniOS are required by the packages they incorporate because that relaxation would not be safe.
.sp
.LP
Attempting an upgrade of a package to a version that is not allowed by an installed incorporation will not attempt to find a newer version of the incorporation in order to satisfy the request, but will instead fail. If the constraint itself must be moved, and the incorporation specifying it cannot be removed, then the incorporation must be upgraded to a version that specifies a desired version of the constraint. Upgrading an incorporation causes all of the incorporated packages that would not satisfy the constraints delivered by the new version to be upgraded as well.
.sp
.LP
A system administrator can constrain a package by using the \fBpkg freeze\fR command. The named package is constrained to the version installed on the system if no version is provided. If a versioned package is provided, then this administrative constraint, or freeze, acts as if an incorporate dependency were installed where the \fBfmri\fR attribute had the value of the provided package version.
.sp
.LP
A freeze is never lifted automatically by the packaging system. To relax a constraint, use the \fBpkg unfreeze\fR command.
.SH PUBLISHERS AND REPOSITORIES
.sp
.LP
As detailed above, a publisher is simply a name that package clients use to identify the provider of packages. Publishers can distribute their packages using package repositories and/or package archives. There are two types of repositories currently supported by the package system: origin repositories and mirror repositories.
.sp
.LP
An \fBorigin\fR is a package repository that contains all of the metadata (such as catalogs, manifests, and search indexes) and content (files) for one or more packages. If multiple origins are configured for a given publisher in an image, the package client API attempts to choose the best origin to retrieve package data from. This is the most common type of repository, and is implicitly created whenever \fBpkgsend\fR or \fBpkgrecv\fR is used on a package repository.
.sp
.LP
A \fBmirror\fR is a package repository that contains only package content (files). If one or more mirrors are configured for a given publisher in an image, the client API prefers the mirrors for package content retrieval and attempts to choose the best one to retrieve package content from. If the mirror is unreachable, does not have the required content, or is slower, the client API retrieves the content from any configured origin repositories. Mirrors are intended for content sharing among a trusted set of clients using the dynamic mirror functionality of \fBpkg.depotd\fR(1M). Mirrors are also intended to be used to authenticate access to package metadata, but distribute the package content without authentication. For example, a client might be configured with an \fBhttps\fR origin that requires an SSL key and certificate pair to access, and with an \fBhttp\fR mirror that provides the package content. In this way, only authorized clients can install or update the packages, while the overhead of authentication for package content retrieval is avoided. A mirror can be created by removing all subdirectories of a repository except those named \fBfile\fR and their parents. An origin repository can be also be provisioned as a mirror by using the mirror mode of \fBpkg.depotd\fR(1M).
.SH GLOBAL AND NON-GLOBAL ZONE UPDATE
.sp
.LP
The \fBpkg\fR system forces non-global zones to be kept in sync with the global zone. This means that certain packages must be at the same version in the global zone and all non-global zones to ensure the same kernel is run. To do this, \fBpkg\fR uses \fBparent\fR dependencies to impose certain constraints on non-global zones. See "Depend Actions" above for more information about \fBparent\fR dependencies.
.sp
.LP
Because of restrictions that the global zone imposes on non-global zones, the non-global zones must have access to the packages of the global zone and must have a similar publisher configuration. Both of these objectives are achieved by using a \fBsystem repository\fR (see the \fBpkg.sysrepo\fR(1M) man page). The system repository provides access to the publishers configured in the global zone and information about how those publishers are configured. To prevent non-global zones from choosing different packages during installation or update, system publishers are ranked higher in the publisher search order than publishers configured in the non-global zone. See the \fBpkg set-publisher\fR command in the \fBpkg\fR(1) man page for information about publisher search order.
.sp
.LP
To update all non-global zones on the system, use the \fBpkg update\fR command with no arguments in the global zone. This command operates on the global zone and on each non-global zone recursively. The minimal changes necessary are made to non-global zones to bring them in sync with the changes made in the global zone. For example, suppose package \fBfoo\fR is installed at version 1 in both the global zone and non-global zones, and suppose version 2 is available in a system repository. If \fBfoo\fR has a parent dependency, then \fBpkg update foo\fR updates \fBfoo\fR to version 2 in both the global zone and the non-global zones because the \fBparent\fR dependency forces the package to stay in sync. If \fBfoo\fR does not have a parent dependency, then \fBfoo\fR is updated to version 2 in the global zone but remains at version 1 in the non-global zones.
.SH FACETS AND VARIANTS
.sp
.LP
Software can have components that are optional and components that are mutually exclusive. Examples of optional components include locales and documentation. Examples of mutually exclusive components include SPARC or x86 and debug or non-debug binaries.
.sp
.LP
In IPS, optional components are called \fBfacets\fR and mutually exclusive components are called \fBvariants\fR. Facets and variants are specified as tags on package actions. Each facet and variant tag has a name and a value. A single action can have multiple facet and variant tags. Examples of components with multiple facet and variant tags include an architecture-specific header file that is used by developers, or a component that is only for a SPARC global zone.
.sp
.LP
An example of a variant tag is \fBvariant.arch=sparc\fR. An example of a facet tag is \fBfacet.devel=true\fR. Facets and variants are often referred to without the leading \fBfacet.\fR and \fBvariant.\fR.
.sp
.LP
Facets and variants are special properties of the image and cannot be set on individual packages. To view the current values of the facets and variants set on the image, use the \fBpkg facet\fR and \fBpkg variant\fR commands as shown in the \fBpkg\fR(1) man page. To modify the values of the facets and variants set on the image, use the \fBpkg change-facet\fR and \fBpkg change-variant\fR commands.
.sp
.LP
Facets are treated as boolean values by package clients: Facets can be set only to \fBtrue\fR (enabled) or \fBfalse\fR (disabled) in the image. By default, all facets are considered to be set to \fBtrue\fR in the image.
.sp
.LP
Facets can be either set locally within an image or inherited from a parent image. For example, a non-global zone can inherit a facet from the global zone. Inherited facets are evaluated before, and take priority over, any locally set facets. If the same facet is both inherited and locally set, the inherited facet value masks the locally set value. Facet changes made by using the \fBpkg change-facet\fR command only affect locally set facets.
.sp
.LP
The value of a facet tag on an action can be set to \fBall\fR or \fBtrue\fR to control how clients filter faceted actions. All values other than \fBall\fR or \fBtrue\fR have undefined behavior. See below for a description of the conditions that must exist in the image to install an action that has facet tags.
.sp
.LP
The \fBall\fR value for a facet is useful when more than a single level of filtering is required. In the following example, \fBfoo.txt\fR is installed only if the \fBdoc\fR facet and at least one of the \fBlocale\fR facets is \fBtrue\fR in the image. This enables administrators to exclude documentation, but still enable or disable support for specific locales. In addition, \fBapi.txt\fR is only installed if both the \fBdoc\fR and \fBdevel\fR facets are \fBtrue\fR in the image.
.sp
.in +2
.nf
file path=usr/share/doc/foo/foo.txt facet.doc=all facet.locale.en_GB=true facet.locale.en_US=true
file path=usr/share/doc/foo/api.txt facet.doc=all facet.devel=all
.fi
.in -2

.sp
.LP
A facet set on the image can be a full facet such as \fBdoc.man\fR or a pattern such as \fBlocale.*\fR. This is useful when you want to disable a portion of the facet namespace, and only enable individual facets within it. For example, you could disable all locales and then only enable one or two specific locales, as shown in the following example:
.sp
.in +2
.nf
# \fBpkg change-facet locale.*=false\fR
[output about packages being updated]
# \fBpkg change-facet locale.en_US=true\fR
[output about packages being updated]
.fi
.in -2
.sp

.sp
.LP
Most variants can have any number of values. For example, the \fBarch\fR variant can be set to \fBi386\fR, \fBsparc\fR, \fBppc\fR, \fBarm\fR, or whatever architectures the distribution supports. (Only \fBi386\fR and \fBsparc\fR are used in Oracle Solaris.) The exception are the \fBdebug\fR variants. The \fBdebug\fR variants can only be set to \fBtrue\fR or \fBfalse\fR; other values have undefined behavior. If a file action has both non-debug and debug versions, both versions must have the applicable \fBdebug\fR variant explicitly set, as shown in the following example:
.sp
.in +2
.nf
file group=sys mode=0644 overlay=allow owner=root \e
  path=etc/motd pkg.csize=115 pkg.size=103 preserve=true \e
  variant.debug.osnet=true

file group=sys mode=0644 overlay=allow owner=root \e
  path=etc/motd pkg.csize=68 pkg.size=48 preserve=true \e
  variant.debug.osnet=false
.fi
.in -2

.sp
.LP
The variant value must be set on the image in order for a package using the variant to be installed. The \fBarch\fR and \fBzone\fR variants are set by the program that creates the image and installs its initial contents. The \fBdebug.*\fR variants are \fBfalse\fR in the image by default.
.sp
.LP
The facets and variants set on the image affect whether a particular action is installed.
.RS +4
.TP
.ie t \(bu
.el o
Actions with no facet or variant tags are always installed.
.RE
.RS +4
.TP
.ie t \(bu
.el o
Actions with facet tags are installed if the following conditions exist in the image:
.RS +4
.TP
.ie t \(bu
.el o
All facet tags on the action that have a value of \fBall\fR are \fBtrue\fR in the image (\fBtrue\fR is the default).
.RE
.RS +4
.TP
.ie t \(bu
.el o
If any facet tags on the action have a value of \fBtrue\fR, at least one of those facets is \fBtrue\fR in the image.
.RE
.RE
.RS +4
.TP
.ie t \(bu
.el o
Actions with variant tags are installed only if the values of all the variant tags are the same as the values set in the image.
.RE
.RS +4
.TP
.ie t \(bu
.el o
Actions with both facet and variant tags are installed if both the facets and the variants allow the action to be installed.
.RE
.sp
.LP
You can create your own facet and variant tags. The following tags are in common use in Oracle Solaris.
.sp

.sp
.TS
tab();
cw(2.75i) cw(2.75i) 
lw(2.75i) lw(2.75i) 
.
Variant NamePossible Values
_
\fBvariant.arch\fR\fBsparc\fR, \fBi386\fR
\fBvariant.opensolaris.zone\fR\fBglobal\fR, \fBnonglobal\fR
\fBvariant.debug.*\fR\fBtrue\fR, \fBfalse\fR
.TE

.sp
.LP
The following list shows a small sample of the facet tags that are used in Oracle Solaris:
.sp
.in +2
.nf
facet.devel             facet.doc
facet.doc.html          facet.doc.info
facet.doc.man           facet.doc.pdf
facet.locale.de         facet.locale.en_GB
facet.locale.en_US      facet.locale.fr
facet.locale.ja_JP      facet.locale.zh_CN
.fi
.in -2

.SH IMAGE POLICIES
.sp
.LP
Image policies are defined by image properties with boolean values. See "Image Properties" in the \fBpkg\fR(1) man page for descriptions of the \fBflush-content-cache-on-success\fR and \fBsend-uuid\fR properties and information about how to view and modify their values.
.SH FILES
.sp
.LP
Since \fBpkg\fR(5) images can be located arbitrarily within a larger file system, the token \fB$IMAGE_ROOT\fR is used to distinguish relative paths. For a typical system installation, \fB$IMAGE_ROOT\fR is equivalent to /.
.sp
.ne 2
.mk
.na
\fB\fB$IMAGE_ROOT/var/pkg\fR\fR
.ad
.sp .6
.RS 4n
Metadata directory for a full or partial image.
.RE

.sp
.ne 2
.mk
.na
\fB\fB$IMAGE_ROOT/.org.opensolaris,pkg\fR\fR
.ad
.sp .6
.RS 4n
Metadata directory for a user image.
.RE

.sp
.LP
Within the metadata of a particular image, certain files and directories can contain information useful during repair and recovery. The token \fB$IMAGE_META\fR is used to refer to the top-level directory that contains the metadata. \fB$IMAGE_META\fR is typically one of the two paths given above.
.sp
.ne 2
.mk
.na
\fB\fB$IMAGE_META/lost+found\fR\fR
.ad
.sp .6
.RS 4n
Location of conflicting directories and files moved during a package operation.
.RE

.sp
.ne 2
.mk
.na
\fB\fB$IMAGE_META/publisher\fR\fR
.ad
.sp .6
.RS 4n
Contains a directory for each publisher. Each directory stores publisher-specific metadata.
.RE

.sp
.LP
Other paths within the \fB$IMAGE_META\fR directory hierarchy are Private, and are subject to change.
.SH ATTRIBUTES
.sp
.LP
See \fBattributes\fR(5) for descriptions of the following attributes:
.sp

.sp
.TS
tab() box;
cw(2.75i) |cw(2.75i) 
lw(2.75i) |lw(2.75i) 
.
ATTRIBUTE TYPEATTRIBUTE VALUE
_
Availability\fBpackage/pkg\fR
_
Interface StabilityUncommitted
.TE

.SH SEE ALSO
.sp
.LP
\fBpkg\fR(1), \fBpkgsend\fR(1), \fBpkg.depotd\fR(1M), \fBpkg.sysrepo\fR(1M), \fBsvcs\fR(1), \fBsvcadm\fR(1M)
.sp
.LP
\fIAdding and Updating Software in Oracle Solaris 11.2\fR
.sp
.LP
\fICopying and Creating Package Repositories in Oracle Solaris 11.2\fR
.sp
.LP
\fIPackaging and Delivering Software With the Image Packaging System in Oracle Solaris 11.2\fR
.sp
.LP
\fBhttps://java.net/projects/ips/pages/Home\fR<|MERGE_RESOLUTION|>--- conflicted
+++ resolved
@@ -1,13 +1,7 @@
 '\" te
-<<<<<<< HEAD
-.\" Copyright (c) 2007, 2011, Oracle and/or its
-.\" affiliates. All rights reserved.
+.\" Copyright (c) 2009, 2013, Oracle and/or its affiliates. All rights reserved.
 .\" Copyright (c) 2012, OmniTI Computer Consulting, Inc. All rights reserved.
-.TH pkg 5 "29 Jul 2011" "SunOS 5.11" "Standards, Environments, and Macros"
-=======
-.\" Copyright (c) 2009, 2013, Oracle and/or its affiliates. All rights reserved.
 .TH pkg 5 "07 Aug 2013" "SunOS 5.11" "Standards, Environments, and Macros"
->>>>>>> 8d102081
 .SH NAME
 pkg \- Image Packaging System
 .SH DESCRIPTION
