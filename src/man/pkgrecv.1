--- conflicted
+++ resolved
@@ -1,12 +1,6 @@
 '\" te
-<<<<<<< HEAD
-.\" Copyright (c) 2007, 2013, Oracle and/or its
-.\" affiliates. All rights reserved.
-.TH pkgrecv 1 "20 May 2013" "SunOS 5.11" "User Commands"
-=======
 .\" Copyright (c) 2007, 2013, Oracle and/or its affiliates. All rights reserved.
-.TH pkgrecv 1 "4 Mar 2013" "SunOS 5.12" "User Commands"
->>>>>>> b056e2f1
+.TH pkgrecv 1 "4 Mar 2013" "SunOS 5.11" "User Commands"
 .SH NAME
 pkgrecv \- Image Packaging System content retrieval utility
 .SH SYNOPSIS
@@ -14,12 +8,8 @@
 .nf
 /usr/bin/pkgrecv [-s \fIsrc_uri\fR] [-a] [-d (\fIpath\fR|\fIdest_uri\fR)]
     [-c \fIcache_dir\fR] [-kr] [-m \fImatch\fR] [-n] [--raw]
-<<<<<<< HEAD
-    [--key \fIkeyfile\fR --cert \fIcertfile\fR]
-=======
     [--key \fIsrc_key\fR --cert \fIsrc_cert\fR]
     [--dkey \fIdest_key\fR --dcert \fIdest_cert\fR]
->>>>>>> b056e2f1
     (\fIfmri\fR|\fIpattern\fR) ...
 .fi
 
@@ -55,24 +45,6 @@
 .RE
 .sp
 .LP
-<<<<<<< HEAD
-Packages that have not changed are not republished. Therefore, the time to update an existing repository depends on the number of new and changed packages.
-.sp
-.LP
-Use the \fB-m\fR option to specify whether to retrieve all timestamps or all versions of each matching package. By default, only the newest version of each matching package is retrieved.
-.sp
-.LP
-If you do not specify \fB\&'*'\fR to be retrieved, you might want to specify the \fB-r\fR option to be sure to retrieve all the dependencies of the specified packages.
-.LP
-Note - 
-.sp
-.RS 2
-Do not use multiple instances of \fBpkgrecv\fR simultaneously to republish packages to the same destination repository or archive. In this case, newly received packages could contain duplicate actions.
-.RE
-.sp
-.LP
-=======
->>>>>>> b056e2f1
 After a \fBpkgrecv\fR operation that retrieves packages into a \fIdest_uri\fR, if the \fIdest_uri\fR repository must support \fBpkg search\fR operations, run \fBpkgrepo refresh\fR on that repository to update search indexes.
 .SH OPTIONS
 .sp
@@ -119,11 +91,7 @@
 .ad
 .sp .6
 .RS 4n
-<<<<<<< HEAD
-Specify the file system path or URI where the retrieved packages should be republished. If \fB-a\fR is specified, this destination is a new package archive that cannot already exist. If \fB-a\fR is not specified, this destination must be a package repository that already exists. Use the \fBpkgrepo\fR command to create a new package repository. If \fB-d\fR is not specified, the value of \fBPKG_DEST\fR is used. See "Environment Variables" below.
-=======
 Specify the file system path or URI where the retrieved packages should be republished. If \fB-a\fR  is specified, this destination is a new package archive that cannot already exist. If \fB-a\fR  is not specified, this destination must be a package repository that already exists. Use the \fBpkgrepo\fR command to create a new package repository. If \fB-d\fR is not specified, the value of \fBPKG_DEST\fR is used. See "Environment Variables" below.
->>>>>>> b056e2f1
 .RE
 
 .sp
@@ -609,14 +577,7 @@
 \fBpkgrepo\fR(1), \fBpkgsend\fR(1), \fBpkg\fR(5)
 .sp
 .LP
-<<<<<<< HEAD
-\fICopying and Creating Oracle Solaris 11.2 Package Repositories\fR
-.sp
-.LP
-\fBhttps://java.net/projects/ips/pages/Home\fR
-=======
 \fICopying and Creating Oracle Solaris 11.1 Package Repositories\fR
 .sp
 .LP
-\fBhttp://hub.opensolaris.org/bin/view/Project+pkg/\fR
->>>>>>> b056e2f1
+\fBhttp://hub.opensolaris.org/bin/view/Project+pkg/\fR