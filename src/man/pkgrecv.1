'\" te
.\" Copyright (c) 2007, 2013, Oracle and/or its affiliates. All rights reserved.
.TH pkgrecv 1 "21 Nov 2013" "SunOS 5.11" "User Commands"
.SH NAME
pkgrecv \- Image Packaging System content retrieval utility
.SH SYNOPSIS
.LP
.nf
/usr/bin/pkgrecv [-aknrv] [-s (\fIsrc_path\fR|\fIsrc_uri\fR)]
    [-d (\fIdest_path\fR|\fIdest_uri\fR)] [-c \fIcache_dir\fR]
    [-m \fImatch\fR] [--raw]
    [--key \fIsrc_key\fR --cert \fIsrc_cert\fR]
    [--dkey \fIdest_key\fR --dcert \fIdest_cert\fR]
    (\fIfmri\fR|\fIpattern\fR) ...
.fi

.LP
.nf
/usr/bin/pkgrecv [-s (\fIsrc_path\fR|\fIsrc_uri\fR)] --newest
.fi

.LP
.nf
/usr/bin/pkgrecv [-nv] [-s (\fIsrc_path\fR|\fIsrc_uri\fR)]
    [-d (\fIdest_path\fR|\fIdest_uri\fR)] [-p \fIpublisher\fR]...
    [--key \fIsrc_key\fR --cert \fIsrc_cert\fR] --clone
.fi

.SH DESCRIPTION
.sp
.LP
\fBpkgrecv\fR retrieves all versions of each matching \fIfmri\fR or \fIpattern\fR from the \fBpkg\fR(5) repository or package archive specified by the \fB-s\fR option and optionally republishes the retrieved packages to the package repository or package archive specified by the \fB-d\fR option. By default, packages are retrieved in package repository format suitable for use with \fBpkg\fR, \fBpkg.depotd\fR, and package publication tools.
.sp
.LP
Packages that have not changed are not republished. Therefore, the time to update an existing repository depends on the number of new and changed packages.
.sp
.LP
Use the \fB-m\fR option to specify whether to retrieve all versions of each matching package, or only the newest version of each matching package.
.sp
.LP
If you do not specify \fB\&'*'\fR to be retrieved, you might want to specify the \fB-r\fR option to be sure to retrieve all the dependencies of the specified packages.
.LP
Note - 
.sp
.RS 2
Do not use multiple instances of \fBpkgrecv\fR simultaneously to republish packages to the same destination repository or archive. In this case, newly received packages could contain duplicate actions.
.RE
.sp
.LP
After a \fBpkgrecv\fR operation that retrieves packages into a \fIdest_uri\fR, if the \fIdest_uri\fR repository must support \fBpkg search\fR operations, run \fBpkgrepo refresh\fR on that repository to update search indexes.
.SH OPTIONS
.sp
.LP
The following options are supported:
.sp
.ne 2
.mk
.na
\fB\fB-h\fR\fR
.ad
.sp .6
.RS 4n
Display a usage message.
.RE

.sp
.ne 2
.mk
.na
\fB\fB-a\fR\fR
.ad
.sp .6
.RS 4n
Store the retrieved package data in a \fBpkg\fR(5) archive at the location specified by the \fB-d\fR option. The file specified by \fB-d\fR cannot already exist. The \fB-a\fR option can be used only with file system based destinations. Although not required, using a file extension of \fB\&.p5p\fR (for example, \fBarchive.p5p\fR) is strongly suggested. The \fB-a\fR option cannot be combined with the \fB--raw\fR option.
.RE

.sp
.ne 2
.mk
.na
\fB\fB-c\fR \fIcache_dir\fR\fR
.ad
.sp .6
.RS 4n
Specify the path to a directory that will be used to cache downloaded content. If this directory is not supplied, the client automatically selects a cache directory. In the case where a download is interrupted, and a cache directory was automatically chosen, use this option to resume the download. See the "Environment Variables" section below for details about how to set the location used for temporary data storage.
.RE

.sp
.ne 2
.mk
.na
\fB\fB-d\fR (\fIdest_path\fR|\fIdest_uri\fR)\fR
.ad
.sp .6
.RS 4n
Specify the file system path or URI where the retrieved packages should be republished. If \fB-a\fR  is specified, this destination must be a package archive that does not already exist. If \fB-a\fR  is not specified, this destination must be a package repository that already exists. Use the \fBpkgrepo\fR command to create a new package repository. If \fB-d\fR is not specified, the value of \fBPKG_DEST\fR is used. See "Environment Variables" below.
.RE

.sp
.ne 2
.mk
.na
\fB\fB-k\fR\fR
.ad
.sp .6
.RS 4n
Keep the retrieved package content compressed. This option is ignored when republishing. Compressed package content should not be used with \fBpkgsend\fR.
.RE

.sp
.ne 2
.mk
.na
\fB\fB-m\fR \fImatch\fR\fR
.ad
.sp .6
.RS 4n
Control which versions of packages are retrieved if \fIpattern\fR is specified or if \fIfmri\fR is not fully specified. For this description, the following four example packages exist in the source specified by the \fB-s\fR option. In these FMRI, the characters between the \fB@\fR and the \fB:\fR denote the numbered package version, and the characters from the \fB:\fR to the end denote the timestamp portion of the version string.
.sp
.in +2
.nf
pkg://solaris/package/pkg@0.5.11,5.11-0.175.1.0.0.24.0:20120904T180335Z
pkg://solaris/package/pkg@0.5.11,5.11-0.175.1.0.0.24.0:20120903T170234Z
pkg://solaris/package/pkg@0.5.11,5.11-0.175.1.0.0.23.0:20120820T165108Z
pkg://solaris/package/pkg@0.5.11,5.11-0.175.1.0.0.23.0:20120819T155007Z
.fi
.in -2

.sp
.ne 2
.mk
.na
\fB\fBall-timestamps\fR\fR
.ad
.sp .6
.RS 4n
Retrieve all versions of each matching \fIfmri\fR or \fIpattern\fR (implies \fBall-versions\fR). This is the default behavior if the \fB-m\fR option is not specified. In the example above, all four packages are retrieved.
.RE

.sp
.ne 2
.mk
.na
\fB\fBall-versions\fR\fR
.ad
.sp .6
.RS 4n
Retrieve the latest timestamp for each version of each matching \fIfmri\fR or \fIpattern\fR. In the example above, the following two packages are retrieved:
.sp
.in +2
.nf
pkg://solaris/package/pkg@0.5.11,5.11-0.175.1.0.0.24.0:20120904T180335Z
pkg://solaris/package/pkg@0.5.11,5.11-0.175.1.0.0.23.0:20120820T165108Z
.fi
.in -2

.RE

.sp
.ne 2
.mk
.na
\fB\fBlatest\fR\fR
.ad
.sp .6
.RS 4n
Retrieve only the newest version of each matching \fIfmri\fR or \fIpattern\fR. In the example above, only the following package is retrieved:
.sp
.in +2
.nf
pkg://solaris/package/pkg@0.5.11,5.11-0.175.1.0.0.24.0:20120904T180335Z
.fi
.in -2

.RE

.RE

.sp
.ne 2
.mk
.na
\fB\fB-n\fR\fR
.ad
.sp .6
.RS 4n
Perform a trial run with no changes made.
.RE

.sp
.ne 2
.mk
.na
\fB\fB-p\fR \fIpublisher\fR\fR
.ad
.sp .6
.RS 4n
Only clone the specified publisher. This option can be specified multiple times. The \fB-p\fR option is valid only with the \fB--clone\fR option.
.RE

.sp
.ne 2
.mk
.na
\fB\fB-r\fR\fR
.ad
.sp .6
.RS 4n
Recursively retrieve all dependencies for each matching \fIfmri\fR or \fIpattern\fR.
.RE

.sp
.ne 2
.mk
.na
\fB\fB-s\fR (\fIsrc_path\fR|\fIsrc_uri\fR)\fR
.ad
.sp .6
.RS 4n
Specify the file system path or URI of a \fBpkg\fR(5) repository or package archive from which to receive package data. If \fB-s\fR is not specified, the value of \fBPKG_SRC\fR is used. See "Environment Variables" below.
.RE

.sp
.ne 2
.mk
.na
\fB\fB-v\fR\fR
.ad
.sp .6
.RS 4n
Display verbose output, including the number of packages retrieved and their full FMRIs, the number of files retrieved, and the estimated size of the transfer.
.RE

.sp
.ne 2
.mk
.na
\fB\fB--key\fR \fIsrc_key\fR\fR
.ad
.sp .6
.RS 4n
Specify a client SSL key file to use for package retrieval from the source HTTPS repository.
.RE

.sp
.ne 2
.mk
.na
\fB\fB--cert\fR \fIsrc_cert\fR\fR
.ad
.sp .6
.RS 4n
Specify a client SSL certificate file to use for package retrieval from the source HTTPS repository.
.RE

.sp
.ne 2
.mk
.na
\fB\fB--dkey\fR \fIdest_key\fR\fR
.ad
.sp .6
.RS 4n
Specify a client SSL key file to use for package publication to the destination HTTPS repository.
.RE

.sp
.ne 2
.mk
.na
\fB\fB--dcert\fR \fIdest_cert\fR\fR
.ad
.sp .6
.RS 4n
Specify a client SSL certificate file to use for package publication to the destination HTTPS repository.
.RE

.sp
.ne 2
.mk
.na
\fB\fB--clone\fR\fR
.ad
.sp .6
.RS 4n
Make an exact copy of the source repository. By default, the clone operation succeeds only if publishers in the source repository are also present in the destination. To limit the clone operation to specified publishers, use the \fB-p\fR option. Publishers specified by using the \fB-p\fR option are added to the destination repository if they are not already present. Packages that are in the destination repository but not in the source repository are removed. The clone operation leaves the destination repository altered if an error occurs. Therefore, the destination repository should be in its own ZFS dataset, and a snapshot should be created prior to performing the clone operation.
.RE

.sp
.ne 2
.mk
.na
\fB\fB--newest\fR\fR
.ad
.sp .6
.RS 4n
List the most recent versions of the packages available from the repository specified by the \fB-s\fR option. All other options are ignored.
.RE

.sp
.ne 2
.mk
.na
\fB\fB--raw\fR\fR
.ad
.sp .6
.RS 4n
Retrieve and store the raw package data in a set of directory structures by stem and version at the location specified by \fB-d\fR. The \fB--raw\fR option can be used only with file system based destinations. This package data can be used to conveniently modify and republish packages, perhaps by correcting file contents or providing additional package metadata. The \fB--raw\fR option cannot be combined with \fB-a\fR.
.RE

.SH EXAMPLES
.LP
\fBExample 1 \fRList Newest Packages
.sp
.LP
List the newest packages available from the repository on the system named \fBtest\fR.

.sp
.in +2
.nf
$ \fBpkgrecv -s http://test --newest\fR
pkg://solaris/system/library/c++-runtime@0.5.11,5.11-0.175.0.0.0.2.1:20120921T190358Z
pkg://solaris/system/library/freetype-2@2.4.8,5.11-0.175.1.0.0.7.1234:20120109T215840Z
pkg://solaris/system/library/math@0.5.11,5.11-0.175.0.0.0.2.1:20120921T190432Z
.fi
.in -2
.sp

.LP
\fBExample 2 \fRRetrieve Raw Package Data
.sp
.LP
Receive the \fBc++-runtime\fR package from Example 1 in a format suitable for use with \fBpkgsend publish\fR.

.sp
.in +2
.nf
$ \fBpkgrecv -s http://test \e\fR
\fB-d /local/repo --raw \e\fR
\fBc++-runtime@0.5.11,5.11-0.175.0.0.0.2.1:20120921T190358Z\fR
Processing packages for publisher solaris ...
Retrieving and evaluating 1 package(s)...
PROCESS       ITEMS     GET (MB)    SEND (MB)
Completed       1/1      3.5/3.5      0.0/0.0
$ \fBls /local/repo\fR
pkg5.repository  publisher  system%2Flibrary%2Fc%2B%2B-runtime
.fi
.in -2
.sp

.LP
\fBExample 3 \fRRetrieve Dependencies From a System
.sp
.LP
Receive the package \fBeditor/vim\fR and all of its dependencies from the system named \fBtest\fR.

.sp
.in +2
.nf
$ \fBpkgrecv -s http://test -d /local/repo -r editor/vim\fR
.fi
.in -2
.sp

.LP
\fBExample 4 \fRRetrieve Only the Latest Version
.sp
.LP
Receive only the latest version of the package \fBeditor/vim\fR from the system named \fBtest\fR.

.sp
.in +2
.nf
$ \fBpkgrecv -s http://test -d /local/repo -m latest -v \e\fR
\fBeditor/vim\fR
Processing packages for publisher solaris ...
Retrieving and evaluating 1 package(s)...

Retrieving packages ...
        Packages to add:       1
      Files to retrieve:    1557
Estimated transfer size: 9.21 MB

Packages to transfer:
editor/vim@7.3.600,5.11-0.175.1.0.0.24.0:20120904T172128Z

PROCESS                                     ITEMS    GET (MB) SEND (MB)
Completed                                     1/1     9.2/9.2 25.4/25.4
.fi
.in -2
.sp

.LP
\fBExample 5 \fRRetrieve All Versions and Republish Remotely
.sp
.LP
Receive all versions of the package \fBlibrary/zlib\fR from the system named \fBtest\fR and republish it to a remote repository on the system named \fBremote\fR.

.sp
.in +2
.nf
$ \fBpkgrecv -s http://test -d http://remote:10000 \e\fR
\fB-m all-versions library/zlib\fR
.fi
.in -2
.sp

.LP
\fBExample 6 \fRRetrieve Dependencies From a Repository
.sp
.LP
Receive the package \fBeditor/gnu-emacs\fR and all of its dependencies from the repository located at \fB/export/repo\fR.

.sp
.in +2
.nf
$ \fBpkgrecv -s /export/repo -d /local/repo -r editor/gnu-emacs\fR
.fi
.in -2
.sp

.LP
\fBExample 7 \fRRetrieve Additional Packages and Changed Content
.sp
.LP
Receive all packages that do not already exist and all changed content from the repository located at \fBhttp://pkg.omniti.com/omnios/bloody/\fR to the repository located at \fB/export/bloody\fR.

.sp
.in +2
.nf
$ \fBpkgrecv -s http://pkg.omniti.com/omnios/bloody/ \e\fR
\fB-d /export/bloody -m all-timestamps '*'\fR
.fi
.in -2
.sp

.sp
.LP
Receive all packages that do not already exist and all changed content from the secure repository located at \fBhttps://pkg.omniti.com/omnios/bloody/\fR to the repository located at \fB/export/bloody\fR. 

.sp
.in +2
.nf
$ \fBpkgrecv -s https://pkg.oracle.com/solaris/support/ \e\fR
\fB-d /export/bloody -m all-timestamps \e\fR
\fB--key /var/pkg/ssl/Your-Organization.key.pem \e\fR
\fB--cert /var/pkg/ssl/Your-Organization.certificate.pem '*'\fR
.fi
.in -2
.sp

.LP
\fBExample 8 \fRCreate a Package Archive
.sp
.LP
Create a package archive containing the package \fBeditor/gnu-emacs\fR and all of its dependencies from the repository located at \fBhttp://example.com:10000\fR.

.sp
.in +2
.nf
$ \fBpkgrecv -s http://example.com:10000 -d /my/emacs.p5p -a \e\fR
\fB-r editor/gnu-emacs\fR
.fi
.in -2
.sp

.LP
\fBExample 9 \fRCopy Packages From an Archive to a Repository
.sp
.LP
Copy all of the packages in a package archive to an existing repository located at \fB/export/repo\fR.

.sp
.in +2
.nf
$ \fBpkgrecv -s /my/archive.p5p -d /export/repo '*'\fR
.fi
.in -2
.sp

.SH ENVIRONMENT VARIABLES
.sp
.LP
The following environment variables are supported:
.sp
.ne 2
.mk
.na
\fB\fBPKG_DEST\fR\fR
.ad
.RS 12n
.rt  
The path of a directory to save the retrieved package to, or the file system path or URI of a repository or package archive where the packages will be copied.
.RE

.sp
.ne 2
.mk
.na
\fB\fBPKG_SRC\fR\fR
.ad
.RS 12n
.rt  
A URI or file system path representing the location of a \fBpkg\fR(5) repository or package archive from which to retrieve packages.
.RE

.sp
.ne 2
.mk
.na
\fB\fBTMPDIR\fR\fR
.ad
.RS 12n
.rt  
The absolute path of the directory where temporary data should be stored during program execution. If not set, the default is to store temporary data in \fB/var/tmp\fR.
.RE

.SH EXIT STATUS
.sp
.LP
The following exit values are returned:
.sp
.ne 2
.mk
.na
\fB\fB0\fR\fR
.ad
.RS 6n
.rt  
Command succeeded.
.RE

.sp
.ne 2
.mk
.na
\fB\fB1\fR\fR
.ad
.RS 6n
.rt  
An error occurred.
.RE

.sp
.ne 2
.mk
.na
\fB\fB2\fR\fR
.ad
.RS 6n
.rt  
Invalid command line options were specified.
.RE

.sp
.ne 2
.mk
.na
\fB\fB3\fR\fR
.ad
.RS 6n
.rt  
Multiple operations were requested, but only some of them succeeded.
.RE

.sp
.ne 2
.mk
.na
\fB\fB99\fR\fR
.ad
.RS 6n
.rt  
An unanticipated exception occurred.
.RE

.SH ATTRIBUTES
.sp
.LP
See \fBattributes\fR(5) for descriptions of the following attributes:
.sp

.sp
.TS
tab() box;
cw(2.75i) |cw(2.75i) 
lw(2.75i) |lw(2.75i) 
.
ATTRIBUTE TYPEATTRIBUTE VALUE
_
Availability\fBpackage/pkg\fR
_
Interface StabilityUncommitted
.TE

.SH SEE ALSO
.sp
.LP
\fBpkgrepo\fR(1), \fBpkgsend\fR(1), \fBpkg\fR(5)
<<<<<<< HEAD
.sp
=======
.sp
.LP
\fICopying and Creating Package Repositories in Oracle Solaris 11.2\fR
.sp
.LP
\fBhttps://java.net/projects/ips/pages/Home\fR
.SH NOTES
.sp
.LP
When using a file system based destination repository, any \fBpkg.depotd\fR processes that are serving that repository must be restarted after package transfer is completed for the changes to be reflected in its web interface or search responses. See \fBpkg.depotd\fR(1M) for more information.
>>>>>>> 047659a6
<|MERGE_RESOLUTION|>--- conflicted
+++ resolved
@@ -597,17 +597,4 @@
 .sp
 .LP
 \fBpkgrepo\fR(1), \fBpkgsend\fR(1), \fBpkg\fR(5)
-<<<<<<< HEAD
-.sp
-=======
-.sp
-.LP
-\fICopying and Creating Package Repositories in Oracle Solaris 11.2\fR
-.sp
-.LP
-\fBhttps://java.net/projects/ips/pages/Home\fR
-.SH NOTES
-.sp
-.LP
-When using a file system based destination repository, any \fBpkg.depotd\fR processes that are serving that repository must be restarted after package transfer is completed for the changes to be reflected in its web interface or search responses. See \fBpkg.depotd\fR(1M) for more information.
->>>>>>> 047659a6
+.sp