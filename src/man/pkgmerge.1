--- conflicted
+++ resolved
@@ -1,12 +1,6 @@
 '\" te
-<<<<<<< HEAD
-.\" Copyright (c) 2007, 2013, Oracle and/or its
-.\" affiliates. All rights reserved.
-.TH pkgmerge 1 "20 May 2013" "SunOS 5.11" "User Commands"
-=======
 .\" Copyright (c) 2007, 2013, Oracle and/or its affiliates. All rights reserved.
-.TH pkgmerge 1 "26 Feb 2013" "SunOS 5.12" "User Commands"
->>>>>>> b056e2f1
+.TH pkgmerge 1 "26 Feb 2013" "SunOS 5.11" "User Commands"
 .SH NAME
 pkgmerge \- Image Packaging System package merging utility
 .SH SYNOPSIS
@@ -28,9 +22,6 @@
 .sp
 .LP
 Non-identical actions that deliver to the same path in an input manifest result in \fBpkgmerge\fR exiting with an error.
-.sp
-.LP
-After a \fBpkgmerge\fR operation, if your destination repository must support \fBpkg search\fR operations, run \fBpkgrepo refresh\fR on the repository to update search indexes.
 .SH OPTIONS
 .sp
 .LP
@@ -453,4 +444,4 @@
 \fBpkgrepo\fR(1), \fBpkg\fR(5)
 .sp
 .LP
-\fBhttps://java.net/projects/ips/pages/Home\fR+\fBhttp://hub.opensolaris.org/bin/view/Project+pkg/\fR