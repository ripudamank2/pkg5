--- conflicted
+++ resolved
@@ -19,12 +19,8 @@
 #
 # CDDL HEADER END
 #
-<<<<<<< HEAD
-# Copyright (c) 2008, 2013, Oracle and/or its affiliates. All rights reserved.
+# Copyright (c) 2008, 2015, Oracle and/or its affiliates. All rights reserved.
 # Copyright (c) 2012, OmniTI Computer Consulting, Inc. All rights reserved.
-=======
-# Copyright (c) 2008, 2015, Oracle and/or its affiliates. All rights reserved.
->>>>>>> 047659a6
 #
 
 from __future__ import print_function
@@ -1061,14 +1057,8 @@
 
 def get_git_version():
         try:
-<<<<<<< HEAD
                 p = subprocess.Popen(['git', 'show', '--format=%at'], stdout = subprocess.PIPE)
                 return p.communicate()[0].split('\n')[0].strip()
-=======
-                cmd = 'hg id -i 2>/dev/null || git log --pretty=format:\'%h\' -1'
-                p = subprocess.Popen(cmd, shell=True, stdout = subprocess.PIPE)
-                return p.communicate()[0].strip()
->>>>>>> 047659a6
         except OSError:
                 print("ERROR: unable to obtain mercurial/git version",
                     file=sys.stderr)
@@ -1236,13 +1226,8 @@
                                 ov = re.search(versionre, ocontent).group(1)
                         except IOError:
                                 ov = None
-<<<<<<< HEAD
                         v = get_git_version()
-                        vstr = 'VERSION = "%s"' % v
-=======
-                        v = get_hg_version()
                         vstr = 'VERSION = "{0}"'.format(v)
->>>>>>> 047659a6
                         # If the versions haven't changed, there's no need to
                         # recompile.
                         if v == ov:
@@ -1625,11 +1610,7 @@
                         libraries = elf_libraries,
                         extra_compile_args = compile_args,
                         extra_link_args = link_args,
-<<<<<<< HEAD
-			build_64 = True
-=======
                         build_64 = True
->>>>>>> 047659a6
                         ),
                 ]
 
@@ -1647,11 +1628,7 @@
                             extra_compile_args = compile_args,
                             extra_link_args = link_args,
                             define_macros = [('_FILE_OFFSET_BITS', '64')],
-<<<<<<< HEAD
 			    build_64 = True
-=======
-                            build_64 = True
->>>>>>> 047659a6
                             ),
                     Extension(
                             'pspawn',
@@ -1660,11 +1637,7 @@
                             extra_compile_args = compile_args,
                             extra_link_args = link_args,
                             define_macros = [('_FILE_OFFSET_BITS', '64')],
-<<<<<<< HEAD
 			    build_64 = True
-=======
-                            build_64 = True
->>>>>>> 047659a6
                             ),
                     Extension(
                             'syscallat',
@@ -1673,9 +1646,6 @@
                             extra_compile_args = compile_args,
                             extra_link_args = link_args,
                             define_macros = [('_FILE_OFFSET_BITS', '64')],
-<<<<<<< HEAD
-			    build_64 = True
-=======
                             build_64 = True
                             ),
                     Extension(
@@ -1697,7 +1667,6 @@
                             extra_link_args = link_args,
                             define_macros = [('_FILE_OFFSET_BITS', '64')],
                             build_64 = True
->>>>>>> 047659a6
                             ),
                     ]
         else:
