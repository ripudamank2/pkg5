--- conflicted
+++ resolved
@@ -86,14 +86,10 @@
                 self.suspend_fmris = None
                 self.tmp_suspend_fmris = None
                 self.do_nothing = True
-<<<<<<< HEAD
                 #self.cmd_path = ""
-=======
-                self.cmd_path = ""
                 self.sync_timeout = 0
                 self.act_timed_out = False
                 self.zone = None
->>>>>>> 047659a6
 
         @staticmethod
         def getstate(obj, je_state=None):
