#!/usr/bin/python2.7
#
# CDDL HEADER START
#
# The contents of this file are subject to the terms of the
# Common Development and Distribution License (the "License").
# You may not use this file except in compliance with the License.
#
# You can obtain a copy of the license at usr/src/OPENSOLARIS.LICENSE
# or http://www.opensolaris.org/os/licensing.
# See the License for the specific language governing permissions
# and limitations under the License.
#
# When distributing Covered Code, include this CDDL HEADER in each
# file and include the License file at usr/src/OPENSOLARIS.LICENSE.
# If applicable, add the following below this CDDL HEADER, with the
# fields enclosed by brackets "[]" replaced with your own identifying
# information: Portions Copyright [yyyy] [name of copyright owner]
#
# CDDL HEADER END
#

#
# Copyright (c) 2011, 2015, Oracle and/or its affiliates. All rights reserved.
#

"""
Zone linked image module classes.  Zone linked images only support
child attach.  Zone linked image child configuration information is all
derived from zonecfg(1m) options and this plugin, no child configuration
information is stored within a parent image.
"""

# standard python classes
import os
import tempfile

# pkg classes
import pkg.client.api_errors as apx
import pkg.client.pkgdefs as pkgdefs
import pkg.pkgsubprocess

from pkg.client.debugvalues import DebugValues

# import linked image common code
import common as li # Relative import; pylint: disable=W0403

# W0511 XXX / FIXME Comments; pylint: disable=W0511
# XXX: should be defined by libzonecfg python wrapper
# pylint: enable=W0511

ZONE_GLOBAL                  = "global"

ZONE_STATE_STR_CONFIGURED    = "configured"
ZONE_STATE_STR_INCOMPLETE    = "incomplete"
ZONE_STATE_STR_UNAVAILABLE   = "unavailable"
ZONE_STATE_STR_INSTALLED     = "installed"
ZONE_STATE_STR_READY         = "ready"
ZONE_STATE_STR_MOUNTED       = "mounted"
ZONE_STATE_STR_RUNNING       = "running"
ZONE_STATE_STR_SHUTTING_DOWN = "shutting_down"
ZONE_STATE_STR_DOWN          = "down"

zone_installed_states = [
    ZONE_STATE_STR_INSTALLED,
    ZONE_STATE_STR_READY,
    ZONE_STATE_STR_MOUNTED,
    ZONE_STATE_STR_RUNNING,
    ZONE_STATE_STR_SHUTTING_DOWN,
    ZONE_STATE_STR_DOWN
]


#
# If we're operating on a zone image it's very tempting to want to know
# the zone name of that image.  Unfortunately, there's no good way to
# determine this, and more importantly, there is no real need to know
# the zone name.  The only reason to know the name of a linked image is
# so that we can import linked image properties from the associated
# parent image.  But for zones we should never do this.  When operating
# on zone images we may not have access to the associated parent image
# (for example, when running inside a zone).  So every zone image must
# contain all the information needed to do a pkg operation at the start
# of that operation.  i.e., the linked image information required for
# operations must be pushed (or exported) from the parent image.  We can
# not pull (or import) this information from the parent image (in the
# cases where the parent image is accessible).
#
#
# There are lots of possible execution modes that we can find ourselves
# in.  Here are some of the possibilities:
#
# 1) in a gz operating on /
# 2) in a gz operating on a zone linked image via pkg -R
# 3) in a ngz operating on /
# 4) in a ngz operating on an alterate BE image via pkg -R
#    (not supported yet, but we'd like to support it).
# 5) in a ngz operating on an linked image via pkg -R
#    (this could be a default or user image linked to
#    the zone.)
# 6) in a ngz operating on an unlinked image via pkg -R
#
# The only scenarios that we really care about in this plugin are are 2,
# 3, and 4.  While it's tempting to try and detect these scenarios by
# looking at image paths, private zone files, or libbe uuids, all those
# methods have problems.  We can't even check the image zone variant to
# determine if we're dealing with a zone, since in the future if we want
# to support user images within a zone, it's likely they will have the
# zone variant also set to nonglobal.  There's really one way
# to detect if we're working on a zone image, and that is via the image
# metadata.  Ie, either via a pkg cfg_cache linked image property, or
# via linked image properties exported to us by our associated parent
# image.
#


class LinkedImageZonePlugin(li.LinkedImagePlugin):
        """See parent class for docstring."""

        # default attach property values
        attach_props_def = {
            li.PROP_RECURSE:        False
        }

        __zone_pkgs = frozenset([
            frozenset(["system/zones"]),
            frozenset(["SUNWzoner", "SUNWzoneu"])
        ])

        def __init__(self, pname, linked):
                """See parent class for docstring."""
                li.LinkedImagePlugin.__init__(self, pname, linked)

                # globals
                self.__pname = pname
                self.__linked = linked
                self.__img = linked.image
                self.__in_gz_cached = None

                # keep track of our freshly attach children
                self.__children = dict()

                # cache zoneadm output
                self.__zoneadm_list_cache = None

        def __in_gz(self, ignore_errors=False):
                """Check if we're executing in the global zone.  Note that
                this doesn't tell us anything about the image we're
                manipulating, just the environment that we're running in."""

                if self.__in_gz_cached != None:
                        return self.__in_gz_cached

                # check if we're running in the gz
                try:
                        self.__in_gz_cached = (_zonename() == ZONE_GLOBAL)
                except OSError as e:
                        # W0212 Access to a protected member
                        # pylint: disable=W0212
                        if ignore_errors:
                                # default to being in the global zone
                                return True
                        raise apx._convert_error(e)
                except apx.LinkedImageException as e:
                        if ignore_errors:
                                # default to being in the global zone
                                return True
                        raise e

                return self.__in_gz_cached

        def __zones_supported(self):
                """Check to see if zones are supported in the current image.
                i.e. can the current image have zone children."""

                # pylint: disable=E1120
                if DebugValues.get_value("zones_supported"):
                        return True
                # pylint: enable=E1120

                # first check if the image variant is global
                variant = "variant.opensolaris.zone"
                value = self.__img.cfg.variants[variant]
                if value != "global":
                        return False

                #
                # sanity check the path to to /etc/zones.  below we check for
                # the zones packages, and any image that has the zones
                # packages installed should have a /etc/zones file (since
                # those packages deliver this file) but it's possible that the
                # image was corrupted and the user now wants to be able to run
                # pkg commands to fix it.  if the path doesn't exist then we
                # don't have any zones so just report that zones are
                # unsupported (since zoneadm may fail to run anyway).
                #
                path = self.__img.root
                if not os.path.isdir(os.path.join(path, "etc")):
                        return False
                if not os.path.isdir(os.path.join(path, "etc/zones")):
                        return False

                # get a set of installed packages
                cati = self.__img.get_catalog(self.__img.IMG_CATALOG_INSTALLED)
                pkgs_inst = frozenset([
                        stem
                        # Unused variable 'pub'; pylint: disable=W0612
                        for pub, stem in cati.pkg_names()
                        # pylint: enable=W0612
                ])

                # check if the zones packages are installed
                for pkgs in self.__zone_pkgs:
                        if (pkgs & pkgs_inst) == pkgs:
                                return True

                return False

        def __list_zones_cached(self, nocache=False, ignore_errors=False):
                """List the zones associated with the current image.  Since
                this involves forking and running zone commands, cache the
                results."""

                # if nocache is set then delete any cached children
                if nocache:
                        self.__zoneadm_list_cache = None

                # try to return the cached children
                if self.__zoneadm_list_cache != None:
                        assert type(self.__zoneadm_list_cache) == list
                        return self.__zoneadm_list_cache

                # see if the target image supports zones
                if not self.__zones_supported():
                        self.__zoneadm_list_cache = []
                        return self.__list_zones_cached()

                # zones are only visible when running in the global zone
                if not self.__in_gz(ignore_errors=ignore_errors):
                        self.__zoneadm_list_cache = []
                        return self.__list_zones_cached()

                # find zones
                try:
                        zdict = _list_zones(self.__img.root,
                            self.__linked.get_path_transform())
                except OSError as e:
                        # W0212 Access to a protected member
                        # pylint: disable=W0212
                        if ignore_errors:
                                # don't cache the result
                                return []
                        raise apx._convert_error(e)
                except apx.LinkedImageException as e:
                        if ignore_errors:
                                # don't cache the result
                                return []
                        raise e

                # convert zone names into into LinkedImageName objects
                zlist = []
                # state is unused
                # pylint: disable=W0612
                for zone, (path, state) in zdict.iteritems():
                        lin = li.LinkedImageName("{0}:{1}".format(self.__pname,
                            zone))
                        zlist.append([lin, path])

                self.__zoneadm_list_cache = zlist
                return self.__list_zones_cached()

        def init_root(self, root):
                """See parent class for docstring."""
                # nuke any cached children
                self.__zoneadm_list_cache = None

        def guess_path_transform(self, ignore_errors=False):
                """See parent class for docstring."""

                zlist = self.__list_zones_cached(nocache=True,
                    ignore_errors=ignore_errors)
                if not zlist:
                        return li.PATH_TRANSFORM_NONE

                # only global zones can have zone children, and global zones
                # always execute with "/" as their root.  so if the current
                # image path is not "/", then assume we're in an alternate
                # root.
                root = self.__img.root.rstrip(os.sep) + os.sep
                return (os.sep, root)

        def get_child_list(self, nocache=False, ignore_errors=False):
                """See parent class for docstring."""

                inmemory = []
                # find any newly attached zone images
                for lin in self.__children:
                        path = self.__children[lin][li.PROP_PATH]
                        inmemory.append([lin, path])

                ondisk = []
                for (lin, path) in self.__list_zones_cached(nocache,
                    ignore_errors=ignore_errors):
                        if lin in [i[0] for i in inmemory]:
                                # we re-attached a zone in memory.
                                continue
                        ondisk.append([lin, path])

                rv = []
                rv.extend(ondisk)
                rv.extend(inmemory)

                for lin, path in rv:
                        assert lin.lin_type == self.__pname

                return rv

        def get_child_props(self, lin):
                """See parent class for docstring."""

                if lin in self.__children:
                        return self.__children[lin]

                props = dict()
                props[li.PROP_NAME] = lin
                for i_lin, i_path in self.get_child_list():
                        if lin == i_lin:
                                props[li.PROP_PATH] = i_path
                                break
                assert li.PROP_PATH in props

                props[li.PROP_MODEL] = li.PV_MODEL_PUSH
                for k, v in self.attach_props_def.iteritems():
                        if k not in props:
                                props[k] = v

                return props

        def attach_child_inmemory(self, props, allow_relink):
                """See parent class for docstring."""

                # make sure this child doesn't already exist
                lin = props[li.PROP_NAME]
                lin_list = [i[0] for i in self.get_child_list()]
                assert lin not in lin_list or allow_relink

                # cache properties (sans any temporarl ones)
                self.__children[lin] = li.rm_dict_ent(props, li.temporal_props)

        def detach_child_inmemory(self, lin):
                """See parent class for docstring."""

                # make sure this child exists
                assert lin in [i[0] for i in self.get_child_list()]

                # Delete this linked image
                del self.__children[lin]

        def sync_children_todisk(self):
                """See parent class for docstring."""

                # nothing to do
                return li.LI_RVTuple(pkgdefs.EXIT_OK, None, None)


class LinkedImageZoneChildPlugin(li.LinkedImageChildPlugin):
        """See parent class for docstring."""

        def __init__(self, lic):
                """See parent class for docstring."""
                li.LinkedImageChildPlugin.__init__(self, lic)

        def munge_props(self, props):
                """See parent class for docstring."""

                #
                # For zones we always update the pushed child image path to
                # be '/' (Since any linked children of the zone will be
                # relative to that zone's root).
                #
                props[li.PROP_PATH] = "/"


def _zonename():
        """Get the zonname of the current system."""

        cmd = DebugValues.get_value("bin_zonename") # pylint: disable=E1120
        if cmd is not None:
                cmd = [cmd]
        else:
                cmd = ["/bin/zonename"]

        # if the command doesn't exist then bail.
        if not li.path_exists(cmd[0]):
                return

        fout = tempfile.TemporaryFile()
        ferrout = tempfile.TemporaryFile()
        p = pkg.pkgsubprocess.Popen(cmd, stdout=fout, stderr=ferrout)
        p.wait()
        if (p.returncode != 0):
                cmd = " ".join(cmd)
                ferrout.seek(0)
                errout = "".join(ferrout.readlines())
                raise apx.LinkedImageException(
                    cmd_failed=(p.returncode, cmd, errout))

        # parse the command output
        fout.seek(0)
        l = fout.readlines()[0].rstrip()
        return l

def _zoneadm_list_parse(line, cmd, output):
        """Parse zoneadm list -p output.  It's possible for zonepath to
        contain a ":".  If it does it will be escaped to be "\:".  (But note
        that if the zonepath contains a "\" it will not be escaped, which
        is argubaly a bug.)"""

        # zoneadm list output should never contain a NUL char, so
        # temporarily replace any escaped colons with a NUL, split the string
        # on any remaining colons, and then switch any NULs back to colons.
        tmp_char = "\0"
        fields = [
                field.replace(tmp_char, ":")
                for field in line.replace("\:", tmp_char).split(":")
        ]

        try:
                # Unused variable; pylint: disable=W0612
                z_id, z_name, z_state, z_path, z_uuid, z_brand, z_iptype = \
                    fields[:7]
                # pylint: enable=W0612
        except ValueError:
                raise apx.LinkedImageException(
                    cmd_output_invalid=(cmd, output))

        return z_name, z_state, z_path, z_brand

def _list_zones(root, path_transform):
        """Get the zones associated with the image located at 'root'.  We
        return a dictionary where the keys are zone names and the values are
        tuples containing zone root path and current state. The global zone is
        excluded from the results. Solaris10 branded zones are excluded from the
        results."""

        rv = dict()
        cmd = DebugValues.get_value("bin_zoneadm") # pylint: disable=E1120
        if cmd is not None:
                cmd = [cmd]
        else:
                cmd = ["/usr/sbin/zoneadm"]

        # if the command doesn't exist then bail.
        if not li.path_exists(cmd[0]):
                return rv

        # make sure "root" has a trailing '/'
        root = root.rstrip(os.sep) + os.sep

        # create the zoneadm command line
        cmd.extend(["-R", str(root), "list", "-cp"])

        # execute zoneadm and save its output to a file
        fout = tempfile.TemporaryFile()
        ferrout = tempfile.TemporaryFile()
        p = pkg.pkgsubprocess.Popen(cmd, stdout=fout, stderr=ferrout)
        p.wait()
        if (p.returncode != 0):
                cmd = " ".join(cmd)
                ferrout.seek(0)
                errout = "".join(ferrout.readlines())
                raise apx.LinkedImageException(
                    cmd_failed=(p.returncode, cmd, errout))

        # parse the command output
        fout.seek(0)
        output = fout.readlines()
        for l in output:
                l = l.rstrip()

                z_name, z_state, z_path, z_brand = \
                    _zoneadm_list_parse(l, cmd, output)

                # skip brands that we don't care about
                # W0511 XXX / FIXME Comments; pylint: disable=W0511
                # XXX: don't hard code brand names, use a brand attribute
                # pylint: enable=W0511
<<<<<<< HEAD
                if z_brand not in ["lipkg", "solaris", "sn1", "labeled"]:
=======
                if z_brand not in ["ipkg", "solaris", "sn1", "labeled"]:
                        continue

                # we don't care about the global zone.
                if (z_name == "global"):
>>>>>>> 047659a6
                        continue

                # append "/root" to zonepath
                z_rootpath = os.path.join(z_path, "root")
                assert z_rootpath.startswith(root), \
                    "zone path '{0}' doesn't begin with '{1}".format(
                    z_rootpath, root)

                # If there is a current path transform in effect then revert
                # the path reported by zoneadm to the original zone path.
                if li.path_transform_applied(z_rootpath, path_transform):
                        z_rootpath = li.path_transform_revert(z_rootpath,
                            path_transform)

                # we only care about zones that have been installed
                if z_state not in zone_installed_states:
                        continue

                rv[z_name] = (z_rootpath, z_state)

        return rv

def list_running_zones():
        """Return dictionary with currently running zones of the system in the
        following form:
                { zone_name : zone_path, ... }
        """

        zdict = _list_zones("/", li.PATH_TRANSFORM_NONE)
        rzdict = {}
        for z_name, (z_path, z_state) in zdict.iteritems():
                if z_state == ZONE_STATE_STR_RUNNING:
                        rzdict[z_name] = z_path

        return rzdict<|MERGE_RESOLUTION|>--- conflicted
+++ resolved
@@ -485,15 +485,11 @@
                 # W0511 XXX / FIXME Comments; pylint: disable=W0511
                 # XXX: don't hard code brand names, use a brand attribute
                 # pylint: enable=W0511
-<<<<<<< HEAD
                 if z_brand not in ["lipkg", "solaris", "sn1", "labeled"]:
-=======
-                if z_brand not in ["ipkg", "solaris", "sn1", "labeled"]:
                         continue
 
                 # we don't care about the global zone.
                 if (z_name == "global"):
->>>>>>> 047659a6
                         continue
 
                 # append "/root" to zonepath
