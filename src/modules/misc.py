--- conflicted
+++ resolved
@@ -20,12 +20,8 @@
 # CDDL HEADER END
 #
 
-<<<<<<< HEAD
-# Copyright (c) 2007, 2013, Oracle and/or its affiliates. All rights reserved.
+# Copyright (c) 2007, 2015, Oracle and/or its affiliates. All rights reserved.
 # Copyright 2014, OmniTI Computer Consulting, Inc. All rights reserved.
-=======
-# Copyright (c) 2007, 2015, Oracle and/or its affiliates. All rights reserved.
->>>>>>> 047659a6
 
 """
 Misc utility functions used by the packaging system.
@@ -740,13 +736,8 @@
             "char":        (1,  "c"),
             "char[]":      (1,  "s"),
             "int":         (1,  "i"),
-<<<<<<< HEAD
-            "long":        (1,  "l"),
-            "uintptr_t":   (1,  "L"), # actually sizeof (void *), so use ulong.
-=======
             "long":        (1,  actual_format[_running_bit]["long"]),
             "uintptr_t":   (1,  actual_format[_running_bit]["uintptr_t"]),
->>>>>>> 047659a6
             "ushort_t":    (1,  "H"),
 
             # other simple types (repeat count should always be 1)
@@ -770,13 +761,8 @@
             "id_t":        (1,  "i"), # id_t -> int
 
             # structures must be represented as character arrays
-<<<<<<< HEAD
-            #"timestruc_t": (8,  "s"), # sizeof (timestruc_t) = 8
-	    "timestruc_t": (16,  "s"), # 64-bit sizeof (timestruc_t) = 16
-=======
             # sizeof (timestruc_t) = 8 in 32-bit process, and = 16 in 64-bit.
             "timestruc_t": (_running_bit // 4,  "s"),
->>>>>>> 047659a6
         }
 
         _timestruct_desc = [
@@ -892,17 +878,10 @@
                 # In most cases (there's a small chance the file will decode,
                 # but incorrectly), failure will raise an exception, and we'll
                 # fail safe.
-<<<<<<< HEAD
-
-		# XXXOMNIOS We run in 64-bit mode.  psinfo_size is 288.
-                # psinfo_size = 232
-                psinfo_size = 288
-=======
                 psinfo_size = 232
 
                 if ProcFS._running_bit == 64:
                         psinfo_size = 288
->>>>>>> 047659a6
 
                 try:
                         psinfo_data = file("/proc/self/psinfo").read(
