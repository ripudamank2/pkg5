--- conflicted
+++ resolved
@@ -262,12 +262,8 @@
         return sr.Repository(read_only=read_only, root=path)
 
 
-<<<<<<< HEAD
-def setup_transport(conf, subcommand=None, verbose=False):
-=======
 def setup_transport(conf, subcommand=None, verbose=False, ssl_key=None,
     ssl_cert=None):
->>>>>>> b056e2f1
         repo_uri = conf.get("repo_uri", None)
         if not repo_uri:
                 usage(_("No repository location specified."), cmd=subcommand)
