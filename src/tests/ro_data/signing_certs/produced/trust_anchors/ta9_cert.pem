--- conflicted
+++ resolved
@@ -1,112 +1,81 @@
 Certificate:
     Data:
         Version: 3 (0x2)
-<<<<<<< HEAD
-        Serial Number: 16631765401755270031 (0xe6cfe68397413b8f)
+        Serial Number:
+            d9:72:54:87:3d:18:97:e7
     Signature Algorithm: sha256WithRSAEncryption
         Issuer: C=US, ST=California, L=Santa Clara, O=pkg5, OU=ta9, CN=localhost/emailAddress=ta9
         Validity
-            Not Before: Dec  6 03:06:44 2014 GMT
-            Not After : Sep  1 03:06:44 2017 GMT
-=======
-        Serial Number: 16519569919148996401 (0xe5414d51291ab731)
-    Signature Algorithm: sha256WithRSAEncryption
-        Issuer: C=US, ST=California, L=Santa Clara, O=pkg5, OU=ta9, CN=localhost/emailAddress=ta9
-        Validity
-            Not Before: Dec 13 00:13:38 2013 GMT
-            Not After : Sep  8 00:13:38 2016 GMT
->>>>>>> 047659a6
+            Not Before: Nov 28 22:50:59 2016 GMT
+            Not After : Aug 25 22:50:59 2019 GMT
         Subject: C=US, ST=California, L=Santa Clara, O=pkg5, OU=ta9, CN=localhost/emailAddress=ta9
         Subject Public Key Info:
             Public Key Algorithm: rsaEncryption
-                Public-Key: (1024 bit)
+                Public-Key: (2048 bit)
                 Modulus:
-<<<<<<< HEAD
-                    00:aa:d4:7a:78:ae:c0:0a:d0:ac:18:da:01:bb:f7:
-                    33:3c:99:16:d8:d6:1a:32:4a:23:3b:87:7e:e9:a5:
-                    d1:75:20:69:c6:6e:cc:d5:d5:f0:cc:df:43:bd:b1:
-                    39:80:65:0d:02:af:e9:3c:83:e7:44:8e:dd:ad:64:
-                    8a:98:c8:2a:cd:6e:45:c7:d5:b8:a3:66:0f:67:19:
-                    0b:4d:68:b0:05:7c:7e:6c:d7:85:2f:77:7d:e2:9e:
-                    93:ca:2c:05:79:20:3b:bb:ae:7f:1f:5d:26:78:38:
-                    e5:27:b8:07:40:a5:a5:d7:39:0b:a3:b9:51:65:82:
-                    78:31:f0:08:4f:cc:7b:d4:8f
+                    00:dc:7a:73:ea:99:f0:d2:96:5f:b3:77:e0:f9:c5:
+                    5a:55:4f:9a:9c:48:6d:8b:b6:8e:b5:5d:74:55:f1:
+                    d2:69:3d:3e:78:e1:45:ee:41:ce:ec:ec:6a:8f:e5:
+                    01:e3:47:bd:3d:a2:14:a6:74:df:f5:71:e1:7e:da:
+                    97:a7:35:3f:b7:23:ec:15:8e:45:97:16:55:b0:ca:
+                    19:54:6e:ed:22:96:85:71:52:52:14:d9:9d:c8:9d:
+                    af:e3:57:13:77:93:40:d8:a4:c5:b9:84:52:8c:bc:
+                    77:bd:94:f9:1d:75:c7:13:26:fe:7f:3f:63:9c:86:
+                    47:49:56:b1:2b:dd:6a:1a:4d:00:bb:36:e0:c9:e2:
+                    c3:fe:4c:f3:f8:64:1f:10:c5:c4:3c:f0:6f:0e:a4:
+                    27:06:a7:60:7b:23:09:c9:69:cd:fc:f5:36:c8:7d:
+                    2c:53:bf:02:74:5e:68:81:c5:9c:e4:a9:75:2e:55:
+                    30:f1:72:1d:6e:f6:a5:5a:cd:e4:36:f6:50:9f:bb:
+                    b8:9d:23:fa:c7:7e:ef:00:c9:aa:39:e0:0d:45:c7:
+                    09:b4:cf:ec:74:b0:94:e9:d0:21:1a:ac:89:7b:d9:
+                    71:76:36:be:e1:5a:42:c7:71:27:b5:54:19:3f:65:
+                    57:8b:b8:f3:51:bb:d5:ea:cc:55:7d:34:ac:d8:f2:
+                    2b:21
                 Exponent: 65537 (0x10001)
         X509v3 extensions:
             X509v3 Subject Key Identifier: 
-                48:CE:A2:53:B8:31:DD:14:E5:EA:5E:BD:90:89:9C:A9:E5:7D:5A:BB
+                2D:1A:38:91:8F:AE:89:F6:BD:41:E1:02:A9:06:8E:90:7F:84:8D:23
             X509v3 Authority Key Identifier: 
-                keyid:48:CE:A2:53:B8:31:DD:14:E5:EA:5E:BD:90:89:9C:A9:E5:7D:5A:BB
-=======
-                    00:c9:8a:2d:0d:53:04:e8:02:bb:bc:27:df:0e:b8:
-                    33:25:07:54:61:d0:d9:b6:08:33:5b:c3:eb:4c:a1:
-                    1f:9f:51:cc:a9:83:07:16:15:9c:69:0b:48:74:62:
-                    35:5f:a3:94:38:37:0f:3f:5f:58:26:9a:36:0b:a2:
-                    0f:bb:9b:57:ff:fd:70:01:d6:28:a2:b6:67:ed:a9:
-                    c8:90:15:b5:7f:91:60:32:ff:96:13:a4:3f:09:23:
-                    70:2f:38:6f:24:54:41:95:2f:91:5a:6e:a5:aa:77:
-                    da:6c:50:ee:62:e5:85:8a:67:63:7d:fc:07:30:ba:
-                    f3:96:93:6c:5d:5f:9e:2e:07
-                Exponent: 65537 (0x10001)
-        X509v3 extensions:
-            X509v3 Subject Key Identifier: 
-                E8:5E:8E:77:D1:61:64:BB:48:AF:38:95:0C:57:16:4E:E3:77:3D:35
-            X509v3 Authority Key Identifier: 
-                keyid:E8:5E:8E:77:D1:61:64:BB:48:AF:38:95:0C:57:16:4E:E3:77:3D:35
->>>>>>> 047659a6
+                keyid:2D:1A:38:91:8F:AE:89:F6:BD:41:E1:02:A9:06:8E:90:7F:84:8D:23
 
             X509v3 Basic Constraints: 
                 CA:TRUE
     Signature Algorithm: sha256WithRSAEncryption
-<<<<<<< HEAD
-         06:fc:eb:2e:4b:53:e6:ef:e6:0f:21:e5:6e:af:cd:51:dc:87:
-         69:87:9e:57:d9:d7:6b:40:ea:cc:c3:52:d1:7a:43:3c:91:8f:
-         9f:ec:9e:3f:0e:ed:2b:7e:81:cd:ec:98:66:54:6e:e2:4c:15:
-         6f:60:f4:77:66:5f:08:8d:f6:66:5f:31:8d:d2:7f:2a:6e:5d:
-         92:90:5c:b9:ad:d1:b7:c3:17:b9:ad:a1:5a:02:11:1e:12:1c:
-         d9:fb:0a:3c:4b:4e:3b:9a:98:71:ab:d3:e5:d2:2b:b4:68:8b:
-         c8:4f:06:51:fd:db:20:7f:2b:03:07:c8:ee:ab:7d:4b:cc:a1:
-         62:c9
+         93:85:5d:6a:32:fd:f4:8f:ff:0b:2a:9a:39:d7:f6:1e:55:c7:
+         84:da:20:f8:52:ba:19:1d:6b:42:9d:66:60:df:d9:87:d6:55:
+         22:f6:ba:0f:87:68:83:f0:eb:4a:94:b7:7d:7a:97:a0:11:1e:
+         e0:69:d8:ab:a7:f9:87:f2:a7:a4:c1:11:5a:9d:2d:31:34:af:
+         d3:0e:13:99:8c:ee:c0:33:4c:b1:bb:79:32:99:84:b7:ac:7e:
+         e2:22:03:8f:fb:23:fd:d2:07:2d:a4:8a:d5:c4:39:05:e8:88:
+         c2:0e:0a:61:ea:16:ec:f8:60:91:7d:dc:72:eb:a8:d6:5d:a8:
+         b9:ef:22:d8:e6:05:63:82:e7:87:dc:b9:a3:5d:0f:6d:93:59:
+         35:50:b7:33:4a:36:a0:93:f7:5f:94:60:5a:fb:94:2c:6f:3b:
+         1d:c3:89:ba:eb:4b:0a:fa:af:18:d1:b9:88:9e:83:29:69:7e:
+         f3:21:03:e3:a4:b3:df:83:0a:2e:5f:89:9d:1c:24:6e:6b:1b:
+         2d:dc:0f:d8:59:65:94:e5:7e:97:77:a4:63:97:40:b2:d9:bf:
+         14:52:28:eb:4d:f8:21:d5:ae:9a:e6:ed:80:70:31:d9:44:b7:
+         f2:9c:bc:b7:a3:25:08:7f:76:5d:16:ec:13:41:be:79:86:84:
+         03:8d:65:f6
 -----BEGIN CERTIFICATE-----
-MIICyDCCAjGgAwIBAgIJAObP5oOXQTuPMA0GCSqGSIb3DQEBCwUAMH0xCzAJBgNV
+MIIDzTCCArWgAwIBAgIJANlyVIc9GJfnMA0GCSqGSIb3DQEBCwUAMH0xCzAJBgNV
 BAYTAlVTMRMwEQYDVQQIDApDYWxpZm9ybmlhMRQwEgYDVQQHDAtTYW50YSBDbGFy
 YTENMAsGA1UECgwEcGtnNTEMMAoGA1UECwwDdGE5MRIwEAYDVQQDDAlsb2NhbGhv
-c3QxEjAQBgkqhkiG9w0BCQEWA3RhOTAeFw0xNDEyMDYwMzA2NDRaFw0xNzA5MDEw
-MzA2NDRaMH0xCzAJBgNVBAYTAlVTMRMwEQYDVQQIDApDYWxpZm9ybmlhMRQwEgYD
+c3QxEjAQBgkqhkiG9w0BCQEWA3RhOTAeFw0xNjExMjgyMjUwNTlaFw0xOTA4MjUy
+MjUwNTlaMH0xCzAJBgNVBAYTAlVTMRMwEQYDVQQIDApDYWxpZm9ybmlhMRQwEgYD
 VQQHDAtTYW50YSBDbGFyYTENMAsGA1UECgwEcGtnNTEMMAoGA1UECwwDdGE5MRIw
-EAYDVQQDDAlsb2NhbGhvc3QxEjAQBgkqhkiG9w0BCQEWA3RhOTCBnzANBgkqhkiG
-9w0BAQEFAAOBjQAwgYkCgYEAqtR6eK7ACtCsGNoBu/czPJkW2NYaMkojO4d+6aXR
-dSBpxm7M1dXwzN9DvbE5gGUNAq/pPIPnRI7drWSKmMgqzW5Fx9W4o2YPZxkLTWiw
-BXx+bNeFL3d94p6TyiwFeSA7u65/H10meDjlJ7gHQKWl1zkLo7lRZYJ4MfAIT8x7
-1I8CAwEAAaNQME4wHQYDVR0OBBYEFEjOolO4Md0U5epevZCJnKnlfVq7MB8GA1Ud
-IwQYMBaAFEjOolO4Md0U5epevZCJnKnlfVq7MAwGA1UdEwQFMAMBAf8wDQYJKoZI
-hvcNAQELBQADgYEABvzrLktT5u/mDyHlbq/NUdyHaYeeV9nXa0DqzMNS0XpDPJGP
-n+yePw7tK36BzeyYZlRu4kwVb2D0d2ZfCI32Zl8xjdJ/Km5dkpBcua3Rt8MXua2h
-WgIRHhIc2fsKPEtOO5qYcavT5dIrtGiLyE8GUf3bIH8rAwfI7qt9S8yhYsk=
-=======
-         3e:20:dc:10:1b:b4:83:9a:0a:9a:41:d3:6f:ec:ef:5b:51:0f:
-         a7:4a:49:0e:b3:86:f6:0f:c2:84:ea:0f:b2:08:6d:a2:7c:e4:
-         24:10:ba:45:c2:c3:9e:07:b9:c3:74:10:f2:74:7f:c7:61:2e:
-         0e:45:33:00:c4:19:32:61:2b:58:0a:f4:51:7a:03:66:68:32:
-         27:c3:20:27:af:c4:93:64:45:0d:16:0e:ca:2b:86:f6:1c:22:
-         13:74:5a:d2:68:fc:45:11:b8:f1:13:26:e1:e4:c2:b7:b5:b8:
-         f8:fc:cc:6d:fb:87:3e:5d:53:31:ba:99:16:65:7b:b1:6c:e9:
-         78:8a
------BEGIN CERTIFICATE-----
-MIICyDCCAjGgAwIBAgIJAOVBTVEpGrcxMA0GCSqGSIb3DQEBCwUAMH0xCzAJBgNV
-BAYTAlVTMRMwEQYDVQQIDApDYWxpZm9ybmlhMRQwEgYDVQQHDAtTYW50YSBDbGFy
-YTENMAsGA1UECgwEcGtnNTEMMAoGA1UECwwDdGE5MRIwEAYDVQQDDAlsb2NhbGhv
-c3QxEjAQBgkqhkiG9w0BCQEWA3RhOTAeFw0xMzEyMTMwMDEzMzhaFw0xNjA5MDgw
-MDEzMzhaMH0xCzAJBgNVBAYTAlVTMRMwEQYDVQQIDApDYWxpZm9ybmlhMRQwEgYD
-VQQHDAtTYW50YSBDbGFyYTENMAsGA1UECgwEcGtnNTEMMAoGA1UECwwDdGE5MRIw
-EAYDVQQDDAlsb2NhbGhvc3QxEjAQBgkqhkiG9w0BCQEWA3RhOTCBnzANBgkqhkiG
-9w0BAQEFAAOBjQAwgYkCgYEAyYotDVME6AK7vCffDrgzJQdUYdDZtggzW8PrTKEf
-n1HMqYMHFhWcaQtIdGI1X6OUODcPP19YJpo2C6IPu5tX//1wAdYoorZn7anIkBW1
-f5FgMv+WE6Q/CSNwLzhvJFRBlS+RWm6lqnfabFDuYuWFimdjffwHMLrzlpNsXV+e
-LgcCAwEAAaNQME4wHQYDVR0OBBYEFOhejnfRYWS7SK84lQxXFk7jdz01MB8GA1Ud
-IwQYMBaAFOhejnfRYWS7SK84lQxXFk7jdz01MAwGA1UdEwQFMAMBAf8wDQYJKoZI
-hvcNAQELBQADgYEAPiDcEBu0g5oKmkHTb+zvW1EPp0pJDrOG9g/ChOoPsghtonzk
-JBC6RcLDnge5w3QQ8nR/x2EuDkUzAMQZMmErWAr0UXoDZmgyJ8MgJ6/Ek2RFDRYO
-yiuG9hwiE3Ra0mj8RRG48RMm4eTCt7W4+PzMbfuHPl1TMbqZFmV7sWzpeIo=
->>>>>>> 047659a6
+EAYDVQQDDAlsb2NhbGhvc3QxEjAQBgkqhkiG9w0BCQEWA3RhOTCCASIwDQYJKoZI
+hvcNAQEBBQADggEPADCCAQoCggEBANx6c+qZ8NKWX7N34PnFWlVPmpxIbYu2jrVd
+dFXx0mk9PnjhRe5Bzuzsao/lAeNHvT2iFKZ03/Vx4X7al6c1P7cj7BWORZcWVbDK
+GVRu7SKWhXFSUhTZncidr+NXE3eTQNikxbmEUoy8d72U+R11xxMm/n8/Y5yGR0lW
+sSvdahpNALs24Mniw/5M8/hkHxDFxDzwbw6kJwanYHsjCclpzfz1Nsh9LFO/AnRe
+aIHFnOSpdS5VMPFyHW72pVrN5Db2UJ+7uJ0j+sd+7wDJqjngDUXHCbTP7HSwlOnQ
+IRqsiXvZcXY2vuFaQsdxJ7VUGT9lV4u481G71erMVX00rNjyKyECAwEAAaNQME4w
+HQYDVR0OBBYEFC0aOJGPron2vUHhAqkGjpB/hI0jMB8GA1UdIwQYMBaAFC0aOJGP
+ron2vUHhAqkGjpB/hI0jMAwGA1UdEwQFMAMBAf8wDQYJKoZIhvcNAQELBQADggEB
+AJOFXWoy/fSP/wsqmjnX9h5Vx4TaIPhSuhkda0KdZmDf2YfWVSL2ug+HaIPw60qU
+t316l6ARHuBp2Kun+Yfyp6TBEVqdLTE0r9MOE5mM7sAzTLG7eTKZhLesfuIiA4/7
+I/3SBy2kitXEOQXoiMIOCmHqFuz4YJF93HLrqNZdqLnvItjmBWOC54fcuaNdD22T
+WTVQtzNKNqCT91+UYFr7lCxvOx3DibrrSwr6rxjRuYiegylpfvMhA+Oks9+DCi5f
+iZ0cJG5rGy3cD9hZZZTlfpd3pGOXQLLZvxRSKOtN+CHVrprm7YBwMdlEt/KcvLej
+JQh/dl0W7BNBvnmGhAONZfY=
 -----END CERTIFICATE-----