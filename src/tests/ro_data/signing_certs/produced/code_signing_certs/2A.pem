Certificate:
    Data:
        Version: 3 (0x2)
        Serial Number: 42 (0x2a)
    Signature Algorithm: sha256WithRSAEncryption
        Issuer: C=US, ST=California, L=Santa Clara, O=pkg5, OU=ta6, CN=localhost/emailAddress=ta6
        Validity
<<<<<<< HEAD
            Not Before: Dec  6 03:06:44 2014 GMT
            Not After : Sep  1 03:06:44 2017 GMT
=======
            Not Before: Dec 13 00:13:38 2013 GMT
            Not After : Sep  8 00:13:38 2016 GMT
>>>>>>> 047659a6
        Subject: C=US, ST=California, L=Santa Clara, O=pkg5, OU=cs1_ta6, CN=localhost/emailAddress=cs1_ta6
        Subject Public Key Info:
            Public Key Algorithm: rsaEncryption
                Public-Key: (1024 bit)
                Modulus:
<<<<<<< HEAD
                    00:be:b3:c9:ac:45:8e:7d:a1:c9:9f:29:99:f6:f9:
                    47:d2:e8:f1:f3:7d:62:b0:86:e0:07:11:8a:c8:c3:
                    e8:35:1b:ae:48:01:fd:15:8e:8e:87:cb:dd:87:fa:
                    af:c1:2a:c6:a9:d6:4a:20:3e:c5:21:53:5e:09:1d:
                    ff:8b:b9:26:24:48:83:69:ec:61:5a:ed:8d:3c:42:
                    70:f6:5e:1d:c9:c5:14:aa:6c:6a:17:38:ea:24:a1:
                    cf:ab:10:07:0f:4d:ad:c1:8c:b9:55:38:f5:51:ec:
                    06:34:11:d6:58:7f:ff:14:25:df:13:dc:33:4d:61:
                    4a:a7:e3:64:50:ec:a0:41:0f
=======
                    00:e0:47:5b:b6:ff:33:b8:75:5d:d1:f8:31:47:d7:
                    46:c1:12:4e:d3:95:54:a2:cd:d8:c0:19:35:21:ea:
                    03:c3:73:e0:e0:50:a1:10:2e:cd:9a:a5:8a:b0:b9:
                    2e:66:ad:2d:09:3f:38:42:ec:2f:bd:c2:d0:16:90:
                    82:d0:1c:a9:c7:81:4c:3f:9d:c8:f5:6d:ca:38:04:
                    c2:9e:77:3c:1f:0b:9f:4b:d2:ca:df:a2:af:f0:4e:
                    b8:51:e1:2c:01:4b:a7:b7:56:6c:ee:96:22:2f:2f:
                    33:83:e2:c1:a5:c0:aa:e5:45:2b:50:31:84:8a:d0:
                    5b:06:0a:2f:5d:c3:d6:d5:1b
>>>>>>> 047659a6
                Exponent: 65537 (0x10001)
        X509v3 extensions:
            X509v3 Basic Constraints: critical
                CA:FALSE
            X509v3 Key Usage: critical
                Digital Signature
    Signature Algorithm: sha256WithRSAEncryption
<<<<<<< HEAD
         9b:44:be:b7:93:e4:43:83:96:d6:b6:dd:03:21:db:3e:88:16:
         53:54:21:95:ac:84:96:36:5c:48:b7:de:f7:4d:18:e7:c2:00:
         19:bf:07:a4:07:f5:19:93:89:34:05:24:2d:f2:d3:6d:06:4f:
         db:11:db:d5:48:04:21:74:23:2e:98:ce:b5:33:62:77:4a:a0:
         a4:8f:67:0a:21:c7:1e:b8:9d:12:62:4c:6d:c8:14:0c:6d:f1:
         ae:39:5d:5f:29:31:60:92:0e:49:58:56:84:de:42:98:62:6f:
         bc:f9:13:c7:c8:8e:aa:2a:f2:e1:b0:41:76:19:40:be:c7:b5:
         6b:67
=======
         36:42:59:49:7a:7a:58:88:a3:c2:e9:16:fc:dc:5c:7c:26:2e:
         d5:ff:4f:2f:45:96:7f:c0:5a:10:fd:a5:c5:18:95:48:b3:bf:
         49:a0:a1:4d:70:e0:39:00:94:5d:7c:0b:99:dc:7d:29:57:40:
         7a:31:67:94:00:83:61:aa:ca:48:7f:64:db:81:90:3c:2a:e4:
         26:33:3e:80:14:12:85:06:bc:e9:8b:e2:49:80:bd:e7:a4:f0:
         3a:c7:ba:e8:c0:1f:f2:7a:48:af:aa:ba:20:be:b2:e8:99:4d:
         66:90:34:78:b1:82:9a:90:15:a8:dc:76:8d:27:df:7b:40:04:
         a1:03
>>>>>>> 047659a6
-----BEGIN CERTIFICATE-----
MIICmTCCAgKgAwIBAgIBKjANBgkqhkiG9w0BAQsFADB9MQswCQYDVQQGEwJVUzET
MBEGA1UECAwKQ2FsaWZvcm5pYTEUMBIGA1UEBwwLU2FudGEgQ2xhcmExDTALBgNV
BAoMBHBrZzUxDDAKBgNVBAsMA3RhNjESMBAGA1UEAwwJbG9jYWxob3N0MRIwEAYJ
<<<<<<< HEAD
KoZIhvcNAQkBFgN0YTYwHhcNMTQxMjA2MDMwNjQ0WhcNMTcwOTAxMDMwNjQ0WjCB
hTELMAkGA1UEBhMCVVMxEzARBgNVBAgMCkNhbGlmb3JuaWExFDASBgNVBAcMC1Nh
bnRhIENsYXJhMQ0wCwYDVQQKDARwa2c1MRAwDgYDVQQLDAdjczFfdGE2MRIwEAYD
VQQDDAlsb2NhbGhvc3QxFjAUBgkqhkiG9w0BCQEWB2NzMV90YTYwgZ8wDQYJKoZI
hvcNAQEBBQADgY0AMIGJAoGBAL6zyaxFjn2hyZ8pmfb5R9Lo8fN9YrCG4AcRisjD
6DUbrkgB/RWOjofL3Yf6r8EqxqnWSiA+xSFTXgkd/4u5JiRIg2nsYVrtjTxCcPZe
HcnFFKpsahc46iShz6sQBw9NrcGMuVU49VHsBjQR1lh//xQl3xPcM01hSqfjZFDs
oEEPAgMBAAGjIDAeMAwGA1UdEwEB/wQCMAAwDgYDVR0PAQH/BAQDAgeAMA0GCSqG
SIb3DQEBCwUAA4GBAJtEvreT5EODlta23QMh2z6IFlNUIZWshJY2XEi33vdNGOfC
ABm/B6QH9RmTiTQFJC3y020GT9sR29VIBCF0Iy6YzrUzYndKoKSPZwohxx64nRJi
TG3IFAxt8a45XV8pMWCSDklYVoTeQphib7z5E8fIjqoq8uGwQXYZQL7HtWtn
=======
KoZIhvcNAQkBFgN0YTYwHhcNMTMxMjEzMDAxMzM4WhcNMTYwOTA4MDAxMzM4WjCB
hTELMAkGA1UEBhMCVVMxEzARBgNVBAgMCkNhbGlmb3JuaWExFDASBgNVBAcMC1Nh
bnRhIENsYXJhMQ0wCwYDVQQKDARwa2c1MRAwDgYDVQQLDAdjczFfdGE2MRIwEAYD
VQQDDAlsb2NhbGhvc3QxFjAUBgkqhkiG9w0BCQEWB2NzMV90YTYwgZ8wDQYJKoZI
hvcNAQEBBQADgY0AMIGJAoGBAOBHW7b/M7h1XdH4MUfXRsESTtOVVKLN2MAZNSHq
A8Nz4OBQoRAuzZqlirC5LmatLQk/OELsL73C0BaQgtAcqceBTD+dyPVtyjgEwp53
PB8Ln0vSyt+ir/BOuFHhLAFLp7dWbO6WIi8vM4PiwaXAquVFK1AxhIrQWwYKL13D
1tUbAgMBAAGjIDAeMAwGA1UdEwEB/wQCMAAwDgYDVR0PAQH/BAQDAgeAMA0GCSqG
SIb3DQEBCwUAA4GBADZCWUl6eliIo8LpFvzcXHwmLtX/Ty9Fln/AWhD9pcUYlUiz
v0mgoU1w4DkAlF18C5ncfSlXQHoxZ5QAg2Gqykh/ZNuBkDwq5CYzPoAUEoUGvOmL
4kmAveek8DrHuujAH/J6SK+quiC+suiZTWaQNHixgpqQFajcdo0n33tABKED
>>>>>>> 047659a6
-----END CERTIFICATE-----<|MERGE_RESOLUTION|>--- conflicted
+++ resolved
@@ -5,39 +5,22 @@
     Signature Algorithm: sha256WithRSAEncryption
         Issuer: C=US, ST=California, L=Santa Clara, O=pkg5, OU=ta6, CN=localhost/emailAddress=ta6
         Validity
-<<<<<<< HEAD
-            Not Before: Dec  6 03:06:44 2014 GMT
-            Not After : Sep  1 03:06:44 2017 GMT
-=======
-            Not Before: Dec 13 00:13:38 2013 GMT
-            Not After : Sep  8 00:13:38 2016 GMT
->>>>>>> 047659a6
+            Not Before: Nov 28 22:50:58 2016 GMT
+            Not After : Aug 25 22:50:58 2019 GMT
         Subject: C=US, ST=California, L=Santa Clara, O=pkg5, OU=cs1_ta6, CN=localhost/emailAddress=cs1_ta6
         Subject Public Key Info:
             Public Key Algorithm: rsaEncryption
                 Public-Key: (1024 bit)
                 Modulus:
-<<<<<<< HEAD
-                    00:be:b3:c9:ac:45:8e:7d:a1:c9:9f:29:99:f6:f9:
-                    47:d2:e8:f1:f3:7d:62:b0:86:e0:07:11:8a:c8:c3:
-                    e8:35:1b:ae:48:01:fd:15:8e:8e:87:cb:dd:87:fa:
-                    af:c1:2a:c6:a9:d6:4a:20:3e:c5:21:53:5e:09:1d:
-                    ff:8b:b9:26:24:48:83:69:ec:61:5a:ed:8d:3c:42:
-                    70:f6:5e:1d:c9:c5:14:aa:6c:6a:17:38:ea:24:a1:
-                    cf:ab:10:07:0f:4d:ad:c1:8c:b9:55:38:f5:51:ec:
-                    06:34:11:d6:58:7f:ff:14:25:df:13:dc:33:4d:61:
-                    4a:a7:e3:64:50:ec:a0:41:0f
-=======
-                    00:e0:47:5b:b6:ff:33:b8:75:5d:d1:f8:31:47:d7:
-                    46:c1:12:4e:d3:95:54:a2:cd:d8:c0:19:35:21:ea:
-                    03:c3:73:e0:e0:50:a1:10:2e:cd:9a:a5:8a:b0:b9:
-                    2e:66:ad:2d:09:3f:38:42:ec:2f:bd:c2:d0:16:90:
-                    82:d0:1c:a9:c7:81:4c:3f:9d:c8:f5:6d:ca:38:04:
-                    c2:9e:77:3c:1f:0b:9f:4b:d2:ca:df:a2:af:f0:4e:
-                    b8:51:e1:2c:01:4b:a7:b7:56:6c:ee:96:22:2f:2f:
-                    33:83:e2:c1:a5:c0:aa:e5:45:2b:50:31:84:8a:d0:
-                    5b:06:0a:2f:5d:c3:d6:d5:1b
->>>>>>> 047659a6
+                    00:b3:e8:f7:75:a1:96:54:e6:24:5a:d3:05:c0:dd:
+                    5d:e7:47:56:3f:3c:dd:14:48:f0:9a:45:d9:98:c1:
+                    7c:a1:74:ed:82:e0:9d:0d:02:62:50:7e:32:d5:11:
+                    aa:8d:12:cf:77:49:21:bd:37:4f:56:91:73:8e:f7:
+                    b8:2f:9c:2f:d1:7e:4c:8e:39:9e:fa:a2:b1:85:6d:
+                    d4:0a:98:ac:59:f1:27:5d:9b:99:91:20:0d:8e:04:
+                    5a:79:34:5f:12:5c:bc:d4:8f:8d:d0:77:ed:52:47:
+                    eb:9d:76:25:45:d6:3c:ce:18:bb:57:97:e5:af:8f:
+                    87:fb:8b:ca:95:04:fd:55:63
                 Exponent: 65537 (0x10001)
         X509v3 extensions:
             X509v3 Basic Constraints: critical
@@ -45,52 +28,37 @@
             X509v3 Key Usage: critical
                 Digital Signature
     Signature Algorithm: sha256WithRSAEncryption
-<<<<<<< HEAD
-         9b:44:be:b7:93:e4:43:83:96:d6:b6:dd:03:21:db:3e:88:16:
-         53:54:21:95:ac:84:96:36:5c:48:b7:de:f7:4d:18:e7:c2:00:
-         19:bf:07:a4:07:f5:19:93:89:34:05:24:2d:f2:d3:6d:06:4f:
-         db:11:db:d5:48:04:21:74:23:2e:98:ce:b5:33:62:77:4a:a0:
-         a4:8f:67:0a:21:c7:1e:b8:9d:12:62:4c:6d:c8:14:0c:6d:f1:
-         ae:39:5d:5f:29:31:60:92:0e:49:58:56:84:de:42:98:62:6f:
-         bc:f9:13:c7:c8:8e:aa:2a:f2:e1:b0:41:76:19:40:be:c7:b5:
-         6b:67
-=======
-         36:42:59:49:7a:7a:58:88:a3:c2:e9:16:fc:dc:5c:7c:26:2e:
-         d5:ff:4f:2f:45:96:7f:c0:5a:10:fd:a5:c5:18:95:48:b3:bf:
-         49:a0:a1:4d:70:e0:39:00:94:5d:7c:0b:99:dc:7d:29:57:40:
-         7a:31:67:94:00:83:61:aa:ca:48:7f:64:db:81:90:3c:2a:e4:
-         26:33:3e:80:14:12:85:06:bc:e9:8b:e2:49:80:bd:e7:a4:f0:
-         3a:c7:ba:e8:c0:1f:f2:7a:48:af:aa:ba:20:be:b2:e8:99:4d:
-         66:90:34:78:b1:82:9a:90:15:a8:dc:76:8d:27:df:7b:40:04:
-         a1:03
->>>>>>> 047659a6
+         20:b8:f3:54:b5:1c:a6:46:9f:6a:78:22:3a:0a:01:df:8f:9b:
+         e2:fc:c1:4d:e9:b8:a1:49:95:06:e4:7b:cd:4e:1c:75:ec:a8:
+         87:25:c5:3f:4c:07:30:31:96:f4:09:36:0a:52:f2:83:28:da:
+         dd:68:6f:23:51:ed:5c:43:7f:23:a9:fc:d9:08:de:4a:bf:99:
+         49:17:24:d0:2b:72:9f:7a:77:d1:4f:ad:a2:a8:44:5d:da:b3:
+         15:64:cd:79:3f:0d:ab:54:7e:b7:00:da:a4:e5:b6:df:3c:f4:
+         67:74:75:ae:17:06:3e:bf:1b:82:40:4a:26:bd:24:60:9d:5b:
+         7f:00:8a:97:2a:01:fd:73:56:04:8d:15:44:7c:b8:09:4b:80:
+         f1:49:ad:9c:18:b6:ec:10:30:0d:b5:86:5c:e9:33:58:11:e5:
+         86:1b:93:8a:f5:5e:40:3c:40:c0:52:65:2d:6d:1e:18:18:67:
+         42:a8:eb:99:bd:4c:18:33:41:6a:ca:00:4c:63:33:e4:22:06:
+         60:08:97:5b:40:91:29:f1:59:75:f7:87:04:15:ab:09:2a:b1:
+         a1:b8:2a:50:0d:26:61:7b:76:7f:e2:a6:e4:62:d0:7f:8a:ff:
+         56:78:de:c1:76:51:ec:7d:84:fe:86:96:be:11:3b:3f:fe:60:
+         6e:f2:55:ac
 -----BEGIN CERTIFICATE-----
-MIICmTCCAgKgAwIBAgIBKjANBgkqhkiG9w0BAQsFADB9MQswCQYDVQQGEwJVUzET
+MIIDGjCCAgKgAwIBAgIBKjANBgkqhkiG9w0BAQsFADB9MQswCQYDVQQGEwJVUzET
 MBEGA1UECAwKQ2FsaWZvcm5pYTEUMBIGA1UEBwwLU2FudGEgQ2xhcmExDTALBgNV
 BAoMBHBrZzUxDDAKBgNVBAsMA3RhNjESMBAGA1UEAwwJbG9jYWxob3N0MRIwEAYJ
-<<<<<<< HEAD
-KoZIhvcNAQkBFgN0YTYwHhcNMTQxMjA2MDMwNjQ0WhcNMTcwOTAxMDMwNjQ0WjCB
+KoZIhvcNAQkBFgN0YTYwHhcNMTYxMTI4MjI1MDU4WhcNMTkwODI1MjI1MDU4WjCB
 hTELMAkGA1UEBhMCVVMxEzARBgNVBAgMCkNhbGlmb3JuaWExFDASBgNVBAcMC1Nh
 bnRhIENsYXJhMQ0wCwYDVQQKDARwa2c1MRAwDgYDVQQLDAdjczFfdGE2MRIwEAYD
 VQQDDAlsb2NhbGhvc3QxFjAUBgkqhkiG9w0BCQEWB2NzMV90YTYwgZ8wDQYJKoZI
-hvcNAQEBBQADgY0AMIGJAoGBAL6zyaxFjn2hyZ8pmfb5R9Lo8fN9YrCG4AcRisjD
-6DUbrkgB/RWOjofL3Yf6r8EqxqnWSiA+xSFTXgkd/4u5JiRIg2nsYVrtjTxCcPZe
-HcnFFKpsahc46iShz6sQBw9NrcGMuVU49VHsBjQR1lh//xQl3xPcM01hSqfjZFDs
-oEEPAgMBAAGjIDAeMAwGA1UdEwEB/wQCMAAwDgYDVR0PAQH/BAQDAgeAMA0GCSqG
-SIb3DQEBCwUAA4GBAJtEvreT5EODlta23QMh2z6IFlNUIZWshJY2XEi33vdNGOfC
-ABm/B6QH9RmTiTQFJC3y020GT9sR29VIBCF0Iy6YzrUzYndKoKSPZwohxx64nRJi
-TG3IFAxt8a45XV8pMWCSDklYVoTeQphib7z5E8fIjqoq8uGwQXYZQL7HtWtn
-=======
-KoZIhvcNAQkBFgN0YTYwHhcNMTMxMjEzMDAxMzM4WhcNMTYwOTA4MDAxMzM4WjCB
-hTELMAkGA1UEBhMCVVMxEzARBgNVBAgMCkNhbGlmb3JuaWExFDASBgNVBAcMC1Nh
-bnRhIENsYXJhMQ0wCwYDVQQKDARwa2c1MRAwDgYDVQQLDAdjczFfdGE2MRIwEAYD
-VQQDDAlsb2NhbGhvc3QxFjAUBgkqhkiG9w0BCQEWB2NzMV90YTYwgZ8wDQYJKoZI
-hvcNAQEBBQADgY0AMIGJAoGBAOBHW7b/M7h1XdH4MUfXRsESTtOVVKLN2MAZNSHq
-A8Nz4OBQoRAuzZqlirC5LmatLQk/OELsL73C0BaQgtAcqceBTD+dyPVtyjgEwp53
-PB8Ln0vSyt+ir/BOuFHhLAFLp7dWbO6WIi8vM4PiwaXAquVFK1AxhIrQWwYKL13D
-1tUbAgMBAAGjIDAeMAwGA1UdEwEB/wQCMAAwDgYDVR0PAQH/BAQDAgeAMA0GCSqG
-SIb3DQEBCwUAA4GBADZCWUl6eliIo8LpFvzcXHwmLtX/Ty9Fln/AWhD9pcUYlUiz
-v0mgoU1w4DkAlF18C5ncfSlXQHoxZ5QAg2Gqykh/ZNuBkDwq5CYzPoAUEoUGvOmL
-4kmAveek8DrHuujAH/J6SK+quiC+suiZTWaQNHixgpqQFajcdo0n33tABKED
->>>>>>> 047659a6
+hvcNAQEBBQADgY0AMIGJAoGBALPo93WhllTmJFrTBcDdXedHVj883RRI8JpF2ZjB
+fKF07YLgnQ0CYlB+MtURqo0Sz3dJIb03T1aRc473uC+cL9F+TI45nvqisYVt1AqY
+rFnxJ12bmZEgDY4EWnk0XxJcvNSPjdB37VJH6512JUXWPM4Yu1eX5a+Ph/uLypUE
+/VVjAgMBAAGjIDAeMAwGA1UdEwEB/wQCMAAwDgYDVR0PAQH/BAQDAgeAMA0GCSqG
+SIb3DQEBCwUAA4IBAQAguPNUtRymRp9qeCI6CgHfj5vi/MFN6bihSZUG5HvNThx1
+7KiHJcU/TAcwMZb0CTYKUvKDKNrdaG8jUe1cQ38jqfzZCN5Kv5lJFyTQK3KfenfR
+T62iqERd2rMVZM15Pw2rVH63ANqk5bbfPPRndHWuFwY+vxuCQEomvSRgnVt/AIqX
+KgH9c1YEjRVEfLgJS4DxSa2cGLbsEDANtYZc6TNYEeWGG5OK9V5APEDAUmUtbR4Y
+GGdCqOuZvUwYM0FqygBMYzPkIgZgCJdbQJEp8Vl194cEFasJKrGhuCpQDSZhe3Z/
+4qbkYtB/iv9WeN7BdlHsfYT+hpa+ETs//mBu8lWs
 -----END CERTIFICATE-----