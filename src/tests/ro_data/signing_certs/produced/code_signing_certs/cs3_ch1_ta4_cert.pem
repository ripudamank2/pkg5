--- conflicted
+++ resolved
@@ -5,51 +5,28 @@
     Signature Algorithm: sha256WithRSAEncryption
         Issuer: C=US, ST=California, L=Santa Clara, O=pkg5, CN=ch1_ta4/emailAddress=ch1_ta4
         Validity
-<<<<<<< HEAD
-            Not Before: Dec  6 03:06:43 2014 GMT
-            Not After : Sep  1 03:06:43 2017 GMT
-=======
-            Not Before: Dec 13 00:13:37 2013 GMT
-            Not After : Sep  8 00:13:37 2016 GMT
->>>>>>> 047659a6
+            Not Before: Nov 28 22:50:57 2016 GMT
+            Not After : Aug 25 22:50:57 2019 GMT
         Subject: C=US, ST=California, L=Santa Clara, O=pkg5, CN=cs3_ch1_ta4/emailAddress=cs3_ch1_ta4
         Subject Public Key Info:
             Public Key Algorithm: rsaEncryption
                 Public-Key: (1024 bit)
                 Modulus:
-<<<<<<< HEAD
-                    00:b3:12:35:7e:7f:71:64:de:f1:58:f1:60:38:f4:
-                    3a:3f:12:52:06:d7:c3:b1:67:89:c7:f0:fd:05:ff:
-                    2f:30:7f:91:1a:6c:ae:33:a5:f5:85:ab:d2:10:5d:
-                    b2:ab:65:67:3d:18:98:62:9a:d5:3b:aa:c9:d9:d4:
-                    43:e4:7b:ad:68:91:5c:c5:36:fb:bb:22:7c:0e:ad:
-                    e1:37:b7:1f:f3:5e:59:64:ee:51:7d:1a:fd:34:1f:
-                    e6:bc:a1:c9:e4:b6:66:82:7d:20:39:5e:4a:ff:84:
-                    a1:cc:d2:cb:4c:70:97:eb:77:f2:52:01:52:50:fc:
-                    b5:d8:37:e0:e0:0a:7e:71:cf
+                    00:9b:a4:1b:3e:0d:27:8c:27:45:89:1a:93:fc:7a:
+                    03:8d:cc:1d:19:39:46:b7:20:88:96:7b:7b:23:bd:
+                    bc:ff:af:65:d8:b8:31:7a:e1:69:c0:23:78:21:0f:
+                    b6:e2:02:eb:b6:87:c8:b2:10:1c:dc:50:13:f4:61:
+                    7b:7e:d3:f7:47:22:04:45:bc:d2:21:2b:c0:77:3f:
+                    93:32:a8:68:b0:65:5e:2f:3b:7d:b1:09:cc:66:ac:
+                    22:13:cf:2f:b5:cf:f6:d7:05:e9:fe:c3:20:66:68:
+                    81:7b:5b:59:f6:5c:70:91:f3:4a:b5:98:ce:fc:4c:
+                    f6:3d:74:31:98:30:72:6f:bf
                 Exponent: 65537 (0x10001)
         X509v3 extensions:
             X509v3 Subject Key Identifier: 
-                80:DB:31:79:5E:33:0A:70:34:5A:CD:AF:2A:F1:2C:F3:18:F3:2B:3C
+                7E:2F:FE:41:53:FA:94:29:19:57:FF:EF:45:94:89:44:A7:80:76:98
             X509v3 Authority Key Identifier: 
-                keyid:B7:CD:2E:E3:4E:F8:1F:1C:39:44:2E:36:BD:E6:50:36:3B:96:9D:61
-=======
-                    00:d6:0b:65:25:4a:ab:c6:97:60:f0:0a:13:02:12:
-                    58:0a:26:26:7f:ba:10:82:a4:68:2e:59:dc:9e:63:
-                    71:4c:03:85:55:7b:c0:20:c8:3b:f3:12:24:8c:e5:
-                    4d:d4:41:10:5f:5d:be:b6:76:77:41:e5:57:48:c7:
-                    01:42:be:18:a0:f7:39:fa:3f:30:07:e9:6f:05:16:
-                    00:43:98:5e:fa:62:46:36:79:b1:6a:84:22:15:36:
-                    16:2b:23:e5:6f:2f:c6:ca:ae:dc:72:95:7a:48:9b:
-                    9b:ae:72:bd:f0:ff:d2:0b:fe:82:ec:53:38:23:cd:
-                    6d:65:28:ba:53:5c:74:6f:5f
-                Exponent: 65537 (0x10001)
-        X509v3 extensions:
-            X509v3 Subject Key Identifier: 
-                83:0A:1B:8B:11:B9:64:BB:0F:67:12:12:45:12:74:32:7C:36:15:F9
-            X509v3 Authority Key Identifier: 
-                keyid:29:7A:F9:B4:E3:1B:8F:19:63:52:FA:19:A0:AB:DA:37:E4:70:A9:71
->>>>>>> 047659a6
+                keyid:9C:BA:BB:D8:AF:C4:F2:0A:0B:2C:FB:5A:C4:D5:47:3A:80:C7:D7:9A
                 DirName:/C=US/ST=California/L=Santa Clara/O=pkg5/CN=ta4/emailAddress=ta4
                 serial:22
 
@@ -61,60 +38,41 @@
                   URI:foo://bar/baz
 
     Signature Algorithm: sha256WithRSAEncryption
-<<<<<<< HEAD
-         98:34:d1:d8:fd:1b:ac:ee:10:79:0b:be:6c:dc:65:86:18:ac:
-         17:36:a2:0c:cb:e2:ee:85:fc:5a:6a:38:b4:c3:7f:78:dd:3b:
-         5a:f8:05:0b:d2:4b:90:a4:9d:ce:bc:0b:37:b7:02:6d:a1:23:
-         86:b6:26:ea:44:fb:09:07:f0:93:58:ff:0f:4c:05:9b:bf:48:
-         d0:20:eb:1a:14:63:3c:dc:56:c2:16:69:97:af:c9:ca:9c:9f:
-         ff:a6:0c:29:77:34:7b:8b:6b:7f:9f:46:68:1b:be:4d:30:00:
-         db:9c:74:e1:84:c5:a1:f3:e3:4b:80:3e:98:20:37:14:f3:b3:
-         b4:8a
-=======
-         35:54:4b:75:7e:93:ad:b6:4a:01:0d:0b:90:a6:b8:97:82:f1:
-         53:14:12:ce:da:83:cd:0a:d2:57:68:c4:a2:b2:54:94:dc:f8:
-         fb:21:a5:e6:37:63:07:6a:eb:99:c9:61:b2:41:6f:76:a0:94:
-         97:ad:a3:7c:38:b8:da:4a:ff:cb:cd:e6:d2:75:1e:c3:ae:c3:
-         4f:28:32:7a:71:8d:58:c3:df:79:bb:f8:38:b8:2e:bb:fb:01:
-         dc:81:c8:85:91:66:2c:46:ee:0e:96:32:4c:3c:63:ba:7e:71:
-         ea:41:e1:2d:13:ac:34:2c:de:0e:9b:47:4c:41:24:0e:8a:ab:
-         c7:65
->>>>>>> 047659a6
+         3d:49:2d:af:de:60:c1:6d:62:ac:02:2f:c8:c7:60:d0:8e:76:
+         89:69:50:6a:88:06:71:a0:53:fb:6a:2f:99:99:f8:33:6b:95:
+         53:41:9a:9b:fe:02:ab:df:2a:20:b2:97:70:72:ed:e8:ca:00:
+         34:d3:4b:64:79:cb:bd:93:19:85:87:f7:44:09:41:4a:ba:f1:
+         18:b1:a0:6b:27:02:80:c1:d4:e4:a5:a5:37:c7:d0:e4:24:84:
+         c9:ac:b2:6f:d5:a4:e3:b8:a0:13:dd:bb:4a:d2:28:66:9b:df:
+         0f:82:21:4f:e5:ed:b4:a7:88:96:7b:cd:26:2d:82:8a:c4:8e:
+         9e:a8:a9:2a:79:ca:08:88:58:f5:29:0c:fa:e2:eb:33:67:2b:
+         0a:70:a8:c7:f9:23:c5:17:49:73:34:63:ff:8c:28:04:18:85:
+         97:ed:3d:e7:55:66:62:14:c8:ff:b5:5a:c1:2c:69:98:ef:3f:
+         68:7c:ae:9e:55:bd:d8:26:a9:ae:eb:cf:b0:5b:89:55:95:36:
+         17:58:75:8f:96:42:0d:2d:9b:ed:2d:7a:eb:56:65:3c:02:b2:
+         15:a0:7f:1f:5d:f6:87:04:ba:ca:9b:03:ce:82:b9:ab:f9:ce:
+         97:ae:cd:22:d8:ed:89:41:e4:f1:25:1c:c0:3e:83:e3:78:85:
+         df:07:47:34
 -----BEGIN CERTIFICATE-----
-MIIDRzCCArCgAwIBAgIBJTANBgkqhkiG9w0BAQsFADBxMQswCQYDVQQGEwJVUzET
+MIIDyDCCArCgAwIBAgIBJTANBgkqhkiG9w0BAQsFADBxMQswCQYDVQQGEwJVUzET
 MBEGA1UECAwKQ2FsaWZvcm5pYTEUMBIGA1UEBwwLU2FudGEgQ2xhcmExDTALBgNV
 BAoMBHBrZzUxEDAOBgNVBAMMB2NoMV90YTQxFjAUBgkqhkiG9w0BCQEWB2NoMV90
-<<<<<<< HEAD
-YTQwHhcNMTQxMjA2MDMwNjQzWhcNMTcwOTAxMDMwNjQzWjB5MQswCQYDVQQGEwJV
+YTQwHhcNMTYxMTI4MjI1MDU3WhcNMTkwODI1MjI1MDU3WjB5MQswCQYDVQQGEwJV
 UzETMBEGA1UECAwKQ2FsaWZvcm5pYTEUMBIGA1UEBwwLU2FudGEgQ2xhcmExDTAL
 BgNVBAoMBHBrZzUxFDASBgNVBAMMC2NzM19jaDFfdGE0MRowGAYJKoZIhvcNAQkB
-FgtjczNfY2gxX3RhNDCBnzANBgkqhkiG9w0BAQEFAAOBjQAwgYkCgYEAsxI1fn9x
-ZN7xWPFgOPQ6PxJSBtfDsWeJx/D9Bf8vMH+RGmyuM6X1havSEF2yq2VnPRiYYprV
-O6rJ2dRD5HutaJFcxTb7uyJ8Dq3hN7cf815ZZO5RfRr9NB/mvKHJ5LZmgn0gOV5K
-/4ShzNLLTHCX63fyUgFSUPy12Dfg4Ap+cc8CAwEAAaOB5jCB4zAdBgNVHQ4EFgQU
-gNsxeV4zCnA0Ws2vKvEs8xjzKzwwgZMGA1UdIwSBizCBiIAUt80u4074Hxw5RC42
-veZQNjuWnWGhbaRrMGkxCzAJBgNVBAYTAlVTMRMwEQYDVQQIDApDYWxpZm9ybmlh
+FgtjczNfY2gxX3RhNDCBnzANBgkqhkiG9w0BAQEFAAOBjQAwgYkCgYEAm6QbPg0n
+jCdFiRqT/HoDjcwdGTlGtyCIlnt7I728/69l2LgxeuFpwCN4IQ+24gLrtofIshAc
+3FAT9GF7ftP3RyIERbzSISvAdz+TMqhosGVeLzt9sQnMZqwiE88vtc/21wXp/sMg
+ZmiBe1tZ9lxwkfNKtZjO/Ez2PXQxmDByb78CAwEAAaOB5jCB4zAdBgNVHQ4EFgQU
+fi/+QVP6lCkZV//vRZSJRKeAdpgwgZMGA1UdIwSBizCBiIAUnLq72K/E8goLLPta
+xNVHOoDH15qhbaRrMGkxCzAJBgNVBAYTAlVTMRMwEQYDVQQIDApDYWxpZm9ybmlh
 MRQwEgYDVQQHDAtTYW50YSBDbGFyYTENMAsGA1UECgwEcGtnNTEMMAoGA1UEAwwD
 dGE0MRIwEAYJKoZIhvcNAQkBFgN0YTSCASIwDAYDVR0TAQH/BAIwADAeBgNVHR8E
-FzAVMBOgEaAPhg1mb286Ly9iYXIvYmF6MA0GCSqGSIb3DQEBCwUAA4GBAJg00dj9
-G6zuEHkLvmzcZYYYrBc2ogzL4u6F/FpqOLTDf3jdO1r4BQvSS5Cknc68Cze3Am2h
-I4a2JupE+wkH8JNY/w9MBZu/SNAg6xoUYzzcVsIWaZevycqcn/+mDCl3NHuLa3+f
-Rmgbvk0wANucdOGExaHz40uAPpggNxTzs7SK
-=======
-YTQwHhcNMTMxMjEzMDAxMzM3WhcNMTYwOTA4MDAxMzM3WjB5MQswCQYDVQQGEwJV
-UzETMBEGA1UECAwKQ2FsaWZvcm5pYTEUMBIGA1UEBwwLU2FudGEgQ2xhcmExDTAL
-BgNVBAoMBHBrZzUxFDASBgNVBAMMC2NzM19jaDFfdGE0MRowGAYJKoZIhvcNAQkB
-FgtjczNfY2gxX3RhNDCBnzANBgkqhkiG9w0BAQEFAAOBjQAwgYkCgYEA1gtlJUqr
-xpdg8AoTAhJYCiYmf7oQgqRoLlncnmNxTAOFVXvAIMg78xIkjOVN1EEQX12+tnZ3
-QeVXSMcBQr4YoPc5+j8wB+lvBRYAQ5he+mJGNnmxaoQiFTYWKyPlby/Gyq7ccpV6
-SJubrnK98P/SC/6C7FM4I81tZSi6U1x0b18CAwEAAaOB5jCB4zAdBgNVHQ4EFgQU
-gwobixG5ZLsPZxISRRJ0Mnw2FfkwgZMGA1UdIwSBizCBiIAUKXr5tOMbjxljUvoZ
-oKvaN+RwqXGhbaRrMGkxCzAJBgNVBAYTAlVTMRMwEQYDVQQIDApDYWxpZm9ybmlh
-MRQwEgYDVQQHDAtTYW50YSBDbGFyYTENMAsGA1UECgwEcGtnNTEMMAoGA1UEAwwD
-dGE0MRIwEAYJKoZIhvcNAQkBFgN0YTSCASIwDAYDVR0TAQH/BAIwADAeBgNVHR8E
-FzAVMBOgEaAPhg1mb286Ly9iYXIvYmF6MA0GCSqGSIb3DQEBCwUAA4GBADVUS3V+
-k622SgENC5CmuJeC8VMUEs7ag80K0ldoxKKyVJTc+PshpeY3Ywdq65nJYbJBb3ag
-lJeto3w4uNpK/8vN5tJ1HsOuw08oMnpxjVjD33m7+Di4Lrv7AdyByIWRZixG7g6W
-Mkw8Y7p+cepB4S0TrDQs3g6bR0xBJA6Kq8dl
->>>>>>> 047659a6
+FzAVMBOgEaAPhg1mb286Ly9iYXIvYmF6MA0GCSqGSIb3DQEBCwUAA4IBAQA9SS2v
+3mDBbWKsAi/Ix2DQjnaJaVBqiAZxoFP7ai+Zmfgza5VTQZqb/gKr3yogspdwcu3o
+ygA000tkecu9kxmFh/dECUFKuvEYsaBrJwKAwdTkpaU3x9DkJITJrLJv1aTjuKAT
+3btK0ihmm98PgiFP5e20p4iWe80mLYKKxI6eqKkqecoIiFj1KQz64uszZysKcKjH
++SPFF0lzNGP/jCgEGIWX7T3nVWZiFMj/tVrBLGmY7z9ofK6eVb3YJqmu68+wW4lV
+lTYXWHWPlkINLZvtLXrrVmU8ArIVoH8fXfaHBLrKmwPOgrmr+c6Xrs0i2O2JQeTx
+JRzAPoPjeIXfB0c0
 -----END CERTIFICATE-----