Certificate:
    Data:
        Version: 3 (0x2)
        Serial Number: 18 (0x12)
    Signature Algorithm: sha256WithRSAEncryption
        Issuer: C=US, ST=California, L=Santa Clara, O=pkg5, CN=ch1_ta3/emailAddress=ch1_ta3
        Validity
<<<<<<< HEAD
            Not Before: Dec  6 03:06:43 2014 GMT
            Not After : Sep  1 03:06:43 2017 GMT
=======
            Not Before: Dec 13 00:13:35 2013 GMT
            Not After : Sep  8 00:13:35 2016 GMT
>>>>>>> 047659a6
        Subject: C=US, ST=California, L=Santa Clara, O=pkg5, CN=cs2_ch1_ta3/emailAddress=cs2_ch1_ta3
        Subject Public Key Info:
            Public Key Algorithm: rsaEncryption
                Public-Key: (1024 bit)
                Modulus:
<<<<<<< HEAD
                    00:ab:76:a1:fb:8a:47:52:31:3e:f6:22:ee:4c:7d:
                    0f:d0:c6:1d:79:0f:93:f5:74:ed:74:43:eb:14:e8:
                    7c:40:be:62:46:80:d0:cb:23:38:87:06:e9:49:cb:
                    61:3d:3d:dd:5b:8b:3c:0a:ba:9c:4b:7e:05:5d:80:
                    7a:0d:ee:c1:56:27:01:ea:5b:a7:75:b8:1c:93:b4:
                    29:99:95:8d:58:ab:39:8a:e0:f1:87:62:a6:e8:44:
                    59:dc:91:ad:3e:14:1f:67:14:0e:61:06:d5:a3:a0:
                    20:2c:46:de:e6:62:cc:55:3f:ee:fb:13:7f:71:53:
                    fa:59:6d:21:c9:d3:50:86:6b
=======
                    00:98:97:30:92:90:4d:45:5a:0c:e2:6f:fb:25:9e:
                    72:7f:56:64:f5:64:f5:b2:5b:85:27:b7:ad:fa:24:
                    d7:54:00:1d:5c:4d:c2:92:81:76:f1:37:49:14:b7:
                    9d:8c:fb:96:69:2d:11:32:6a:19:eb:eb:eb:27:a3:
                    be:1f:00:29:c8:ba:d6:ca:97:df:e0:83:68:51:9c:
                    81:f5:63:e0:69:39:1a:fe:5e:af:c3:af:b6:23:b8:
                    aa:b4:65:c7:f4:7e:63:db:ff:1b:7e:ce:ed:60:7d:
                    be:2f:fd:05:ee:d0:cd:72:7e:91:93:69:82:29:8f:
                    a8:a8:53:b1:d7:ea:83:df:89
>>>>>>> 047659a6
                Exponent: 65537 (0x10001)
        X509v3 extensions:
            X509v3 Basic Constraints: critical
                CA:FALSE
            X509v3 Issuer Alternative Name: critical
                <EMPTY>

    Signature Algorithm: sha256WithRSAEncryption
<<<<<<< HEAD
         07:b0:33:1a:21:3a:21:ea:1e:fd:cb:57:3d:4b:0c:dd:6e:c5:
         dd:d1:07:10:7e:c6:b6:d0:c5:86:8d:f7:e3:89:3f:2a:77:f5:
         02:1f:79:da:89:3b:33:9c:c1:6c:b1:e6:cf:38:47:d8:d5:0e:
         80:2f:b7:6d:64:18:b4:6f:03:b2:7e:cd:8e:03:61:58:0f:18:
         07:e5:b8:82:30:84:06:49:24:55:57:04:b3:d2:e3:5c:c6:95:
         2f:24:e8:7c:94:67:55:e9:6a:98:77:8a:88:73:2c:67:e0:ef:
         f0:2e:09:5f:16:ea:3a:1c:a9:a7:eb:03:00:b2:28:bc:c5:82:
         ef:24
=======
         53:10:01:62:32:bd:ff:7d:30:a5:09:5f:77:44:af:0d:81:d4:
         4b:c8:f6:fe:ba:38:65:9f:b6:55:77:7a:36:86:42:64:1a:89:
         66:4f:1d:f5:0a:65:1e:06:2c:07:46:b3:57:ba:98:1d:1c:46:
         52:08:65:32:70:9d:98:3e:e9:6b:be:da:7e:91:54:60:52:ad:
         0e:90:3f:ee:7c:2a:03:84:8f:4f:e4:1b:d3:4f:a8:d3:c2:29:
         74:cc:ac:87:81:7e:38:07:cd:d8:5f:20:00:b6:e4:ea:c1:e5:
         06:77:19:da:9c:3b:43:7f:91:ab:8c:f1:b7:03:09:09:0a:85:
         de:91
>>>>>>> 047659a6
-----BEGIN CERTIFICATE-----
MIICfjCCAeegAwIBAgIBEjANBgkqhkiG9w0BAQsFADBxMQswCQYDVQQGEwJVUzET
MBEGA1UECAwKQ2FsaWZvcm5pYTEUMBIGA1UEBwwLU2FudGEgQ2xhcmExDTALBgNV
BAoMBHBrZzUxEDAOBgNVBAMMB2NoMV90YTMxFjAUBgkqhkiG9w0BCQEWB2NoMV90
<<<<<<< HEAD
YTMwHhcNMTQxMjA2MDMwNjQzWhcNMTcwOTAxMDMwNjQzWjB5MQswCQYDVQQGEwJV
UzETMBEGA1UECAwKQ2FsaWZvcm5pYTEUMBIGA1UEBwwLU2FudGEgQ2xhcmExDTAL
BgNVBAoMBHBrZzUxFDASBgNVBAMMC2NzMl9jaDFfdGEzMRowGAYJKoZIhvcNAQkB
FgtjczJfY2gxX3RhMzCBnzANBgkqhkiG9w0BAQEFAAOBjQAwgYkCgYEAq3ah+4pH
UjE+9iLuTH0P0MYdeQ+T9XTtdEPrFOh8QL5iRoDQyyM4hwbpScthPT3dW4s8Crqc
S34FXYB6De7BVicB6lundbgck7QpmZWNWKs5iuDxh2Km6ERZ3JGtPhQfZxQOYQbV
o6AgLEbe5mLMVT/u+xN/cVP6WW0hydNQhmsCAwEAAaMeMBwwDAYDVR0TAQH/BAIw
ADAMBgNVHRIBAf8EAjAAMA0GCSqGSIb3DQEBCwUAA4GBAAewMxohOiHqHv3LVz1L
DN1uxd3RBxB+xrbQxYaN9+OJPyp39QIfedqJOzOcwWyx5s84R9jVDoAvt21kGLRv
A7J+zY4DYVgPGAfluIIwhAZJJFVXBLPS41zGlS8k6HyUZ1Xpaph3iohzLGfg7/Au
CV8W6jocqafrAwCyKLzFgu8k
=======
YTMwHhcNMTMxMjEzMDAxMzM1WhcNMTYwOTA4MDAxMzM1WjB5MQswCQYDVQQGEwJV
UzETMBEGA1UECAwKQ2FsaWZvcm5pYTEUMBIGA1UEBwwLU2FudGEgQ2xhcmExDTAL
BgNVBAoMBHBrZzUxFDASBgNVBAMMC2NzMl9jaDFfdGEzMRowGAYJKoZIhvcNAQkB
FgtjczJfY2gxX3RhMzCBnzANBgkqhkiG9w0BAQEFAAOBjQAwgYkCgYEAmJcwkpBN
RVoM4m/7JZ5yf1Zk9WT1sluFJ7et+iTXVAAdXE3CkoF28TdJFLedjPuWaS0RMmoZ
6+vrJ6O+HwApyLrWypff4INoUZyB9WPgaTka/l6vw6+2I7iqtGXH9H5j2/8bfs7t
YH2+L/0F7tDNcn6Rk2mCKY+oqFOx1+qD34kCAwEAAaMeMBwwDAYDVR0TAQH/BAIw
ADAMBgNVHRIBAf8EAjAAMA0GCSqGSIb3DQEBCwUAA4GBAFMQAWIyvf99MKUJX3dE
rw2B1EvI9v66OGWftlV3ejaGQmQaiWZPHfUKZR4GLAdGs1e6mB0cRlIIZTJwnZg+
6Wu+2n6RVGBSrQ6QP+58KgOEj0/kG9NPqNPCKXTMrIeBfjgHzdhfIAC25OrB5QZ3
GdqcO0N/kauM8bcDCQkKhd6R
>>>>>>> 047659a6
-----END CERTIFICATE-----<|MERGE_RESOLUTION|>--- conflicted
+++ resolved
@@ -5,39 +5,22 @@
     Signature Algorithm: sha256WithRSAEncryption
         Issuer: C=US, ST=California, L=Santa Clara, O=pkg5, CN=ch1_ta3/emailAddress=ch1_ta3
         Validity
-<<<<<<< HEAD
-            Not Before: Dec  6 03:06:43 2014 GMT
-            Not After : Sep  1 03:06:43 2017 GMT
-=======
-            Not Before: Dec 13 00:13:35 2013 GMT
-            Not After : Sep  8 00:13:35 2016 GMT
->>>>>>> 047659a6
+            Not Before: Nov 28 22:50:56 2016 GMT
+            Not After : Aug 25 22:50:56 2019 GMT
         Subject: C=US, ST=California, L=Santa Clara, O=pkg5, CN=cs2_ch1_ta3/emailAddress=cs2_ch1_ta3
         Subject Public Key Info:
             Public Key Algorithm: rsaEncryption
                 Public-Key: (1024 bit)
                 Modulus:
-<<<<<<< HEAD
-                    00:ab:76:a1:fb:8a:47:52:31:3e:f6:22:ee:4c:7d:
-                    0f:d0:c6:1d:79:0f:93:f5:74:ed:74:43:eb:14:e8:
-                    7c:40:be:62:46:80:d0:cb:23:38:87:06:e9:49:cb:
-                    61:3d:3d:dd:5b:8b:3c:0a:ba:9c:4b:7e:05:5d:80:
-                    7a:0d:ee:c1:56:27:01:ea:5b:a7:75:b8:1c:93:b4:
-                    29:99:95:8d:58:ab:39:8a:e0:f1:87:62:a6:e8:44:
-                    59:dc:91:ad:3e:14:1f:67:14:0e:61:06:d5:a3:a0:
-                    20:2c:46:de:e6:62:cc:55:3f:ee:fb:13:7f:71:53:
-                    fa:59:6d:21:c9:d3:50:86:6b
-=======
-                    00:98:97:30:92:90:4d:45:5a:0c:e2:6f:fb:25:9e:
-                    72:7f:56:64:f5:64:f5:b2:5b:85:27:b7:ad:fa:24:
-                    d7:54:00:1d:5c:4d:c2:92:81:76:f1:37:49:14:b7:
-                    9d:8c:fb:96:69:2d:11:32:6a:19:eb:eb:eb:27:a3:
-                    be:1f:00:29:c8:ba:d6:ca:97:df:e0:83:68:51:9c:
-                    81:f5:63:e0:69:39:1a:fe:5e:af:c3:af:b6:23:b8:
-                    aa:b4:65:c7:f4:7e:63:db:ff:1b:7e:ce:ed:60:7d:
-                    be:2f:fd:05:ee:d0:cd:72:7e:91:93:69:82:29:8f:
-                    a8:a8:53:b1:d7:ea:83:df:89
->>>>>>> 047659a6
+                    00:ca:25:b2:2f:ae:2b:29:fb:76:26:44:8e:ed:7f:
+                    6f:10:f5:a0:59:c9:33:70:ef:09:ca:00:12:43:69:
+                    ae:07:db:ee:80:db:5f:9c:8d:86:c1:95:61:c9:b8:
+                    86:2e:b3:c8:3b:3b:20:d5:83:30:a4:d4:5a:0d:f6:
+                    2b:bd:74:7b:14:62:96:04:a3:b3:61:96:c1:d9:43:
+                    7e:6b:d3:fa:6d:04:c4:df:61:6d:a3:1d:76:be:ce:
+                    16:54:08:66:3c:fe:b8:9f:a9:d5:24:c6:ce:71:65:
+                    c6:16:f3:4c:0a:fd:67:44:fc:3b:32:23:9e:98:4a:
+                    1e:da:24:e1:46:ed:98:93:21
                 Exponent: 65537 (0x10001)
         X509v3 extensions:
             X509v3 Basic Constraints: critical
@@ -46,52 +29,37 @@
                 <EMPTY>
 
     Signature Algorithm: sha256WithRSAEncryption
-<<<<<<< HEAD
-         07:b0:33:1a:21:3a:21:ea:1e:fd:cb:57:3d:4b:0c:dd:6e:c5:
-         dd:d1:07:10:7e:c6:b6:d0:c5:86:8d:f7:e3:89:3f:2a:77:f5:
-         02:1f:79:da:89:3b:33:9c:c1:6c:b1:e6:cf:38:47:d8:d5:0e:
-         80:2f:b7:6d:64:18:b4:6f:03:b2:7e:cd:8e:03:61:58:0f:18:
-         07:e5:b8:82:30:84:06:49:24:55:57:04:b3:d2:e3:5c:c6:95:
-         2f:24:e8:7c:94:67:55:e9:6a:98:77:8a:88:73:2c:67:e0:ef:
-         f0:2e:09:5f:16:ea:3a:1c:a9:a7:eb:03:00:b2:28:bc:c5:82:
-         ef:24
-=======
-         53:10:01:62:32:bd:ff:7d:30:a5:09:5f:77:44:af:0d:81:d4:
-         4b:c8:f6:fe:ba:38:65:9f:b6:55:77:7a:36:86:42:64:1a:89:
-         66:4f:1d:f5:0a:65:1e:06:2c:07:46:b3:57:ba:98:1d:1c:46:
-         52:08:65:32:70:9d:98:3e:e9:6b:be:da:7e:91:54:60:52:ad:
-         0e:90:3f:ee:7c:2a:03:84:8f:4f:e4:1b:d3:4f:a8:d3:c2:29:
-         74:cc:ac:87:81:7e:38:07:cd:d8:5f:20:00:b6:e4:ea:c1:e5:
-         06:77:19:da:9c:3b:43:7f:91:ab:8c:f1:b7:03:09:09:0a:85:
-         de:91
->>>>>>> 047659a6
+         19:a5:b8:41:05:b9:88:05:77:32:30:ac:1c:59:1f:e1:5f:4d:
+         14:c5:bc:e9:9e:4c:38:18:75:c6:f7:f5:40:f4:5d:91:6e:d0:
+         1d:20:83:93:c7:55:9c:73:da:c9:28:5e:7e:d7:b1:46:4d:6e:
+         aa:94:ec:a6:e3:61:75:30:06:f5:18:2f:1e:4b:ab:08:4c:df:
+         7b:ec:df:14:fa:c6:bb:47:93:e3:25:d7:43:b2:0f:42:86:eb:
+         24:b0:1a:61:7c:c9:8a:43:49:d7:7b:f9:29:b8:05:f6:5e:d9:
+         11:46:83:d5:88:85:33:56:13:6f:d8:cb:a9:c5:87:a8:fa:d5:
+         15:d2:c0:61:07:ed:a3:14:a4:25:98:86:78:75:53:08:b3:51:
+         e6:6e:4f:45:48:54:59:89:91:1e:0f:4c:21:9f:cd:b6:a1:72:
+         cc:3a:c5:12:19:b9:1f:1f:83:b5:cc:c2:ed:cf:3a:ef:b0:00:
+         1a:6c:36:61:2b:8f:42:f1:2a:5d:23:22:1d:b8:a8:4f:0a:67:
+         a8:9a:e3:ca:29:51:4f:6c:66:a5:bc:4c:d4:d8:8a:5d:d3:ac:
+         fb:32:77:8e:0d:86:a9:73:af:c1:ad:06:04:29:f2:07:a1:ad:
+         7d:e1:80:8b:04:8d:d6:44:bd:7d:51:50:67:9c:94:2b:1d:f9:
+         5f:e3:c7:ca
 -----BEGIN CERTIFICATE-----
-MIICfjCCAeegAwIBAgIBEjANBgkqhkiG9w0BAQsFADBxMQswCQYDVQQGEwJVUzET
+MIIC/zCCAeegAwIBAgIBEjANBgkqhkiG9w0BAQsFADBxMQswCQYDVQQGEwJVUzET
 MBEGA1UECAwKQ2FsaWZvcm5pYTEUMBIGA1UEBwwLU2FudGEgQ2xhcmExDTALBgNV
 BAoMBHBrZzUxEDAOBgNVBAMMB2NoMV90YTMxFjAUBgkqhkiG9w0BCQEWB2NoMV90
-<<<<<<< HEAD
-YTMwHhcNMTQxMjA2MDMwNjQzWhcNMTcwOTAxMDMwNjQzWjB5MQswCQYDVQQGEwJV
+YTMwHhcNMTYxMTI4MjI1MDU2WhcNMTkwODI1MjI1MDU2WjB5MQswCQYDVQQGEwJV
 UzETMBEGA1UECAwKQ2FsaWZvcm5pYTEUMBIGA1UEBwwLU2FudGEgQ2xhcmExDTAL
 BgNVBAoMBHBrZzUxFDASBgNVBAMMC2NzMl9jaDFfdGEzMRowGAYJKoZIhvcNAQkB
-FgtjczJfY2gxX3RhMzCBnzANBgkqhkiG9w0BAQEFAAOBjQAwgYkCgYEAq3ah+4pH
-UjE+9iLuTH0P0MYdeQ+T9XTtdEPrFOh8QL5iRoDQyyM4hwbpScthPT3dW4s8Crqc
-S34FXYB6De7BVicB6lundbgck7QpmZWNWKs5iuDxh2Km6ERZ3JGtPhQfZxQOYQbV
-o6AgLEbe5mLMVT/u+xN/cVP6WW0hydNQhmsCAwEAAaMeMBwwDAYDVR0TAQH/BAIw
-ADAMBgNVHRIBAf8EAjAAMA0GCSqGSIb3DQEBCwUAA4GBAAewMxohOiHqHv3LVz1L
-DN1uxd3RBxB+xrbQxYaN9+OJPyp39QIfedqJOzOcwWyx5s84R9jVDoAvt21kGLRv
-A7J+zY4DYVgPGAfluIIwhAZJJFVXBLPS41zGlS8k6HyUZ1Xpaph3iohzLGfg7/Au
-CV8W6jocqafrAwCyKLzFgu8k
-=======
-YTMwHhcNMTMxMjEzMDAxMzM1WhcNMTYwOTA4MDAxMzM1WjB5MQswCQYDVQQGEwJV
-UzETMBEGA1UECAwKQ2FsaWZvcm5pYTEUMBIGA1UEBwwLU2FudGEgQ2xhcmExDTAL
-BgNVBAoMBHBrZzUxFDASBgNVBAMMC2NzMl9jaDFfdGEzMRowGAYJKoZIhvcNAQkB
-FgtjczJfY2gxX3RhMzCBnzANBgkqhkiG9w0BAQEFAAOBjQAwgYkCgYEAmJcwkpBN
-RVoM4m/7JZ5yf1Zk9WT1sluFJ7et+iTXVAAdXE3CkoF28TdJFLedjPuWaS0RMmoZ
-6+vrJ6O+HwApyLrWypff4INoUZyB9WPgaTka/l6vw6+2I7iqtGXH9H5j2/8bfs7t
-YH2+L/0F7tDNcn6Rk2mCKY+oqFOx1+qD34kCAwEAAaMeMBwwDAYDVR0TAQH/BAIw
-ADAMBgNVHRIBAf8EAjAAMA0GCSqGSIb3DQEBCwUAA4GBAFMQAWIyvf99MKUJX3dE
-rw2B1EvI9v66OGWftlV3ejaGQmQaiWZPHfUKZR4GLAdGs1e6mB0cRlIIZTJwnZg+
-6Wu+2n6RVGBSrQ6QP+58KgOEj0/kG9NPqNPCKXTMrIeBfjgHzdhfIAC25OrB5QZ3
-GdqcO0N/kauM8bcDCQkKhd6R
->>>>>>> 047659a6
+FgtjczJfY2gxX3RhMzCBnzANBgkqhkiG9w0BAQEFAAOBjQAwgYkCgYEAyiWyL64r
+Kft2JkSO7X9vEPWgWckzcO8JygASQ2muB9vugNtfnI2GwZVhybiGLrPIOzsg1YMw
+pNRaDfYrvXR7FGKWBKOzYZbB2UN+a9P6bQTE32Ftox12vs4WVAhmPP64n6nVJMbO
+cWXGFvNMCv1nRPw7MiOemEoe2iThRu2YkyECAwEAAaMeMBwwDAYDVR0TAQH/BAIw
+ADAMBgNVHRIBAf8EAjAAMA0GCSqGSIb3DQEBCwUAA4IBAQAZpbhBBbmIBXcyMKwc
+WR/hX00Uxbzpnkw4GHXG9/VA9F2RbtAdIIOTx1Wcc9rJKF5+17FGTW6qlOym42F1
+MAb1GC8eS6sITN977N8U+sa7R5PjJddDsg9ChusksBphfMmKQ0nXe/kpuAX2XtkR
+RoPViIUzVhNv2MupxYeo+tUV0sBhB+2jFKQlmIZ4dVMIs1Hmbk9FSFRZiZEeD0wh
+n822oXLMOsUSGbkfH4O1zMLtzzrvsAAabDZhK49C8SpdIyIduKhPCmeomuPKKVFP
+bGalvEzU2Ipd06z7MneODYapc6/BrQYEKfIHoa194YCLBI3WRL19UVBnnJQrHflf
+48fK
 -----END CERTIFICATE-----