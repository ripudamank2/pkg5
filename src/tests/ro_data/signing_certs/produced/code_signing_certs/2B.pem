--- conflicted
+++ resolved
@@ -5,39 +5,22 @@
     Signature Algorithm: sha256WithRSAEncryption
         Issuer: C=US, ST=California, L=Santa Clara, O=pkg5, OU=ta7, CN=localhost/emailAddress=ta7
         Validity
-<<<<<<< HEAD
-            Not Before: Dec  6 03:06:44 2014 GMT
-            Not After : Sep  1 03:06:44 2017 GMT
-=======
-            Not Before: Dec 13 00:13:38 2013 GMT
-            Not After : Sep  8 00:13:38 2016 GMT
->>>>>>> 047659a6
+            Not Before: Nov 28 22:50:58 2016 GMT
+            Not After : Aug 25 22:50:58 2019 GMT
         Subject: C=US, ST=California, L=Santa Clara, O=pkg5, OU=cs1_ta7, CN=localhost/emailAddress=cs1_ta7
         Subject Public Key Info:
             Public Key Algorithm: rsaEncryption
                 Public-Key: (1024 bit)
                 Modulus:
-<<<<<<< HEAD
-                    00:a3:b7:90:ac:1e:63:08:89:dd:21:2a:04:0a:a5:
-                    30:0c:db:4b:f3:02:f5:36:20:a7:bb:76:0a:b1:74:
-                    91:5c:b7:a9:99:d3:fa:8d:89:f7:5f:e7:20:f3:af:
-                    63:38:58:72:3c:de:5b:0d:12:25:17:c0:77:64:df:
-                    9b:53:19:7a:77:e4:7f:09:b4:df:d9:49:ee:21:42:
-                    fe:85:b5:67:8b:1f:87:f9:11:47:d0:b5:cb:ee:9b:
-                    df:d7:bf:35:bf:ea:2a:4a:b7:59:cb:68:22:54:2d:
-                    d7:8b:f7:ce:e1:86:a2:be:fa:7e:09:3d:29:e2:46:
-                    fa:5d:0b:25:4a:bb:69:ef:1f
-=======
-                    00:d6:44:f3:0b:4a:01:1a:b9:6e:5a:01:90:e2:1d:
-                    39:37:48:16:5d:16:fe:7b:69:47:f0:e2:bb:e0:5b:
-                    e9:22:6c:cc:7c:2c:8a:0d:74:6d:30:f5:f5:83:b8:
-                    b5:87:7a:c1:0c:0a:5a:17:6e:dc:21:53:9f:8b:02:
-                    84:b0:45:9f:67:31:30:61:ff:1a:62:c2:a9:94:b4:
-                    f9:70:57:0d:03:af:a1:00:59:be:15:5c:08:75:e0:
-                    56:4d:30:ea:02:d0:8a:f1:2c:dd:fa:74:cc:f3:98:
-                    15:ae:1a:e0:c0:72:64:0a:26:b6:e2:04:17:24:5d:
-                    58:60:ac:01:a7:73:03:71:ef
->>>>>>> 047659a6
+                    00:e3:0a:67:10:b4:af:50:6c:3c:05:5f:f5:e4:8a:
+                    12:a7:78:34:8c:b0:33:0d:1f:f5:47:61:c0:f7:82:
+                    de:99:5b:a9:a0:0c:b0:14:df:25:a2:c7:91:95:91:
+                    a5:34:37:26:b4:fc:16:57:e7:49:2f:01:a1:35:ef:
+                    3b:5b:ec:9f:c8:e5:f0:35:84:c5:ac:24:9a:29:0c:
+                    83:9a:cb:38:a9:76:78:db:36:1a:99:4a:49:ed:ff:
+                    f6:6e:5b:ff:c5:d3:97:f7:8d:a6:80:6d:52:00:6b:
+                    90:8e:44:84:8d:83:83:b4:48:45:2f:fb:0e:41:bf:
+                    38:21:7e:a5:fa:89:c0:bc:d1
                 Exponent: 65537 (0x10001)
         X509v3 extensions:
             X509v3 Basic Constraints: critical
@@ -45,52 +28,37 @@
             X509v3 Key Usage: critical
                 Digital Signature
     Signature Algorithm: sha256WithRSAEncryption
-<<<<<<< HEAD
-         1e:6a:51:1b:a0:36:a8:f1:73:70:c9:93:80:db:2a:e9:2a:7d:
-         d1:5c:98:0f:29:73:be:5a:8a:bf:81:f1:2d:df:47:55:78:b1:
-         d1:e0:5c:90:22:bd:3f:ec:5a:dc:89:c5:82:c4:b2:88:3c:c7:
-         4a:c7:14:a3:fd:04:0a:e8:cb:1c:0d:0a:af:cc:d1:8d:d7:b0:
-         06:e2:bb:11:13:3f:80:66:96:ac:ba:38:e4:7e:10:7d:dd:bf:
-         d2:fb:b6:2c:b9:02:b9:e5:28:47:fb:08:ff:8b:e8:d6:c5:ad:
-         5f:da:4a:4d:4c:9e:88:35:b5:e8:8c:57:8a:85:bc:1c:67:4d:
-         f3:ea
-=======
-         31:3b:0b:62:1c:06:94:b3:85:8c:08:b8:da:07:20:01:4c:23:
-         98:34:20:06:f4:ec:b9:fb:42:52:80:2c:0f:e9:91:b7:de:3f:
-         c4:42:4a:d7:22:0a:9b:ec:83:a0:1f:64:57:98:e9:1a:e1:ac:
-         08:78:ee:28:05:c1:53:50:3e:d1:e0:fa:55:9a:a0:ca:39:28:
-         9f:71:8b:ab:9d:a6:3e:04:e9:bf:b3:4d:97:74:b2:36:4e:65:
-         ed:cf:5c:44:3c:c1:37:77:1c:d3:7d:3b:76:fe:72:53:ac:90:
-         0a:07:37:b0:97:64:ab:b4:d3:63:28:ce:37:cf:80:26:8a:7e:
-         0b:f0
->>>>>>> 047659a6
+         68:1a:8f:66:2c:ba:1c:70:14:4b:4b:12:91:09:5c:a5:6b:d0:
+         f4:70:e3:70:1a:c5:18:a6:c3:c6:7d:30:05:d1:42:b1:db:37:
+         5a:d9:ba:9c:d5:b8:ff:b9:98:86:8e:b9:75:2e:71:5b:84:13:
+         ef:27:45:0d:0f:1f:98:0d:63:78:ae:24:94:ea:fb:b4:ed:4a:
+         6b:9d:4e:de:73:a5:17:d2:96:e5:0c:d3:79:ee:58:c6:fb:db:
+         3f:3b:15:83:8a:35:f8:99:b9:fd:ac:e7:52:c3:05:d2:28:f6:
+         9c:30:bd:b1:a1:8d:1b:a8:49:d9:3d:44:b3:c0:9e:d4:50:93:
+         f6:26:8b:8b:f8:42:e2:6a:43:ac:da:82:7b:e4:74:71:9d:da:
+         19:5f:55:76:ec:b9:c5:e9:4f:59:c3:96:1a:97:85:d9:61:24:
+         36:e3:48:28:da:88:83:2d:fe:5f:0f:55:07:e1:f4:eb:13:65:
+         f0:0a:ec:c8:af:97:72:f3:81:36:51:d9:81:22:95:47:ec:98:
+         f9:96:26:1b:01:71:39:4c:cf:0c:b3:ff:5e:72:6f:cb:c1:9c:
+         6f:d7:ce:eb:31:0f:93:f5:cd:62:ea:33:b9:bd:e5:ff:f1:00:
+         87:e9:8e:c4:bb:5e:da:0d:f2:51:6b:79:94:cb:4e:a1:2a:b8:
+         cc:a3:1b:14
 -----BEGIN CERTIFICATE-----
-MIICmTCCAgKgAwIBAgIBKzANBgkqhkiG9w0BAQsFADB9MQswCQYDVQQGEwJVUzET
+MIIDGjCCAgKgAwIBAgIBKzANBgkqhkiG9w0BAQsFADB9MQswCQYDVQQGEwJVUzET
 MBEGA1UECAwKQ2FsaWZvcm5pYTEUMBIGA1UEBwwLU2FudGEgQ2xhcmExDTALBgNV
 BAoMBHBrZzUxDDAKBgNVBAsMA3RhNzESMBAGA1UEAwwJbG9jYWxob3N0MRIwEAYJ
-<<<<<<< HEAD
-KoZIhvcNAQkBFgN0YTcwHhcNMTQxMjA2MDMwNjQ0WhcNMTcwOTAxMDMwNjQ0WjCB
+KoZIhvcNAQkBFgN0YTcwHhcNMTYxMTI4MjI1MDU4WhcNMTkwODI1MjI1MDU4WjCB
 hTELMAkGA1UEBhMCVVMxEzARBgNVBAgMCkNhbGlmb3JuaWExFDASBgNVBAcMC1Nh
 bnRhIENsYXJhMQ0wCwYDVQQKDARwa2c1MRAwDgYDVQQLDAdjczFfdGE3MRIwEAYD
 VQQDDAlsb2NhbGhvc3QxFjAUBgkqhkiG9w0BCQEWB2NzMV90YTcwgZ8wDQYJKoZI
-hvcNAQEBBQADgY0AMIGJAoGBAKO3kKweYwiJ3SEqBAqlMAzbS/MC9TYgp7t2CrF0
-kVy3qZnT+o2J91/nIPOvYzhYcjzeWw0SJRfAd2Tfm1MZenfkfwm039lJ7iFC/oW1
-Z4sfh/kRR9C1y+6b39e/Nb/qKkq3WctoIlQt14v3zuGGor76fgk9KeJG+l0LJUq7
-ae8fAgMBAAGjIDAeMAwGA1UdEwEB/wQCMAAwDgYDVR0PAQH/BAQDAgeAMA0GCSqG
-SIb3DQEBCwUAA4GBAB5qURugNqjxc3DJk4DbKukqfdFcmA8pc75air+B8S3fR1V4
-sdHgXJAivT/sWtyJxYLEsog8x0rHFKP9BAroyxwNCq/M0Y3XsAbiuxETP4Bmlqy6
-OOR+EH3dv9L7tiy5ArnlKEf7CP+L6NbFrV/aSk1Mnog1teiMV4qFvBxnTfPq
-=======
-KoZIhvcNAQkBFgN0YTcwHhcNMTMxMjEzMDAxMzM4WhcNMTYwOTA4MDAxMzM4WjCB
-hTELMAkGA1UEBhMCVVMxEzARBgNVBAgMCkNhbGlmb3JuaWExFDASBgNVBAcMC1Nh
-bnRhIENsYXJhMQ0wCwYDVQQKDARwa2c1MRAwDgYDVQQLDAdjczFfdGE3MRIwEAYD
-VQQDDAlsb2NhbGhvc3QxFjAUBgkqhkiG9w0BCQEWB2NzMV90YTcwgZ8wDQYJKoZI
-hvcNAQEBBQADgY0AMIGJAoGBANZE8wtKARq5bloBkOIdOTdIFl0W/ntpR/Diu+Bb
-6SJszHwsig10bTD19YO4tYd6wQwKWhdu3CFTn4sChLBFn2cxMGH/GmLCqZS0+XBX
-DQOvoQBZvhVcCHXgVk0w6gLQivEs3fp0zPOYFa4a4MByZAomtuIEFyRdWGCsAadz
-A3HvAgMBAAGjIDAeMAwGA1UdEwEB/wQCMAAwDgYDVR0PAQH/BAQDAgeAMA0GCSqG
-SIb3DQEBCwUAA4GBADE7C2IcBpSzhYwIuNoHIAFMI5g0IAb07Ln7QlKALA/pkbfe
-P8RCStciCpvsg6AfZFeY6RrhrAh47igFwVNQPtHg+lWaoMo5KJ9xi6udpj4E6b+z
-TZd0sjZOZe3PXEQ8wTd3HNN9O3b+clOskAoHN7CXZKu002MozjfPgCaKfgvw
->>>>>>> 047659a6
+hvcNAQEBBQADgY0AMIGJAoGBAOMKZxC0r1BsPAVf9eSKEqd4NIywMw0f9UdhwPeC
+3plbqaAMsBTfJaLHkZWRpTQ3JrT8FlfnSS8BoTXvO1vsn8jl8DWExawkmikMg5rL
+OKl2eNs2GplKSe3/9m5b/8XTl/eNpoBtUgBrkI5EhI2Dg7RIRS/7DkG/OCF+pfqJ
+wLzRAgMBAAGjIDAeMAwGA1UdEwEB/wQCMAAwDgYDVR0PAQH/BAQDAgeAMA0GCSqG
+SIb3DQEBCwUAA4IBAQBoGo9mLLoccBRLSxKRCVyla9D0cONwGsUYpsPGfTAF0UKx
+2zda2bqc1bj/uZiGjrl1LnFbhBPvJ0UNDx+YDWN4riSU6vu07UprnU7ec6UX0pbl
+DNN57ljG+9s/OxWDijX4mbn9rOdSwwXSKPacML2xoY0bqEnZPUSzwJ7UUJP2JouL
++ELiakOs2oJ75HRxndoZX1V27LnF6U9Zw5Yal4XZYSQ240go2oiDLf5fD1UH4fTr
+E2XwCuzIr5dy84E2UdmBIpVH7Jj5liYbAXE5TM8Ms/9ecm/LwZxv187rMQ+T9c1i
+6jO5veX/8QCH6Y7Eu17aDfJRa3mUy06hKrjMoxsU
 -----END CERTIFICATE-----