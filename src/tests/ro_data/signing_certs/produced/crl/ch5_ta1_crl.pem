Certificate Revocation List (CRL):
        Version 1 (0x0)
    Signature Algorithm: sha256WithRSAEncryption
        Issuer: /C=US/ST=California/L=Santa Clara/O=pkg5/CN=ch5_ta1/emailAddress=ch5_ta1
<<<<<<< HEAD
        Last Update: Dec  6 03:06:42 2014 GMT
        Next Update: Sep  1 03:06:42 2017 GMT
Revoked Certificates:
    Serial Number: 07
        Revocation Date: Dec  6 03:06:42 2014 GMT
    Signature Algorithm: sha256WithRSAEncryption
         51:64:d7:28:f4:62:d6:7a:1a:57:eb:2c:c1:08:26:47:40:c5:
         1f:67:80:6d:18:70:0b:d0:e9:c1:86:30:fc:d6:74:50:d7:20:
         17:75:00:b3:5e:85:19:cb:fb:34:07:5d:21:d9:b8:c2:1e:3e:
         ea:f2:99:9b:5f:8d:8b:f6:4e:2f:a6:a2:08:04:3d:92:54:22:
         3b:3a:ce:30:77:01:5a:4a:4f:78:c9:67:97:10:22:66:cb:65:
         4d:7b:17:3e:5c:8d:7c:46:6e:0a:6e:48:07:ba:b2:b9:01:ac:
         db:b2:75:8a:ed:ee:56:26:63:37:81:12:b8:7a:4e:91:b0:cb:
         34:c8
-----BEGIN X509 CRL-----
MIIBTDCBtjANBgkqhkiG9w0BAQsFADBxMQswCQYDVQQGEwJVUzETMBEGA1UECAwK
Q2FsaWZvcm5pYTEUMBIGA1UEBwwLU2FudGEgQ2xhcmExDTALBgNVBAoMBHBrZzUx
EDAOBgNVBAMMB2NoNV90YTExFjAUBgkqhkiG9w0BCQEWB2NoNV90YTEXDTE0MTIw
NjAzMDY0MloXDTE3MDkwMTAzMDY0MlowFDASAgEHFw0xNDEyMDYwMzA2NDJaMA0G
CSqGSIb3DQEBCwUAA4GBAFFk1yj0YtZ6GlfrLMEIJkdAxR9ngG0YcAvQ6cGGMPzW
dFDXIBd1ALNehRnL+zQHXSHZuMIePurymZtfjYv2Ti+moggEPZJUIjs6zjB3AVpK
T3jJZ5cQImbLZU17Fz5cjXxGbgpuSAe6srkBrNuydYrt7lYmYzeBErh6TpGwyzTI
=======
        Last Update: Dec 13 00:13:34 2013 GMT
        Next Update: Sep  8 00:13:34 2016 GMT
Revoked Certificates:
    Serial Number: 07
        Revocation Date: Dec 13 00:13:34 2013 GMT
    Signature Algorithm: sha256WithRSAEncryption
         ad:bf:ba:d1:11:86:e0:59:d6:ef:e1:1e:e6:03:40:54:85:f2:
         f3:58:cd:44:5b:6d:43:4b:01:70:f7:20:cc:8a:24:58:9f:77:
         74:74:66:02:a8:7a:8f:e7:64:65:bc:df:d8:f0:ad:72:cd:f2:
         2a:ff:dc:41:dd:f3:c0:45:ad:cf:3d:ab:22:37:36:48:f5:9a:
         4e:ef:ca:c0:5b:e0:f1:9f:91:a3:37:05:18:ca:cb:02:a9:b7:
         5b:de:bd:c5:6c:62:8a:e6:06:1b:7c:70:f1:9b:6c:bc:0a:5c:
         cd:4c:b6:e4:58:f8:e9:22:5f:29:17:54:77:64:a3:30:1b:f1:
         f8:4e
-----BEGIN X509 CRL-----
MIIBTDCBtjANBgkqhkiG9w0BAQsFADBxMQswCQYDVQQGEwJVUzETMBEGA1UECAwK
Q2FsaWZvcm5pYTEUMBIGA1UEBwwLU2FudGEgQ2xhcmExDTALBgNVBAoMBHBrZzUx
EDAOBgNVBAMMB2NoNV90YTExFjAUBgkqhkiG9w0BCQEWB2NoNV90YTEXDTEzMTIx
MzAwMTMzNFoXDTE2MDkwODAwMTMzNFowFDASAgEHFw0xMzEyMTMwMDEzMzRaMA0G
CSqGSIb3DQEBCwUAA4GBAK2/utERhuBZ1u/hHuYDQFSF8vNYzURbbUNLAXD3IMyK
JFifd3R0ZgKoeo/nZGW839jwrXLN8ir/3EHd88BFrc89qyI3Nkj1mk7vysBb4PGf
kaM3BRjKywKpt1vevcVsYormBht8cPGbbLwKXM1MtuRY+OkiXykXVHdkozAb8fhO
>>>>>>> 047659a6
-----END X509 CRL-----<|MERGE_RESOLUTION|>--- conflicted
+++ resolved
@@ -2,51 +2,36 @@
         Version 1 (0x0)
     Signature Algorithm: sha256WithRSAEncryption
         Issuer: /C=US/ST=California/L=Santa Clara/O=pkg5/CN=ch5_ta1/emailAddress=ch5_ta1
-<<<<<<< HEAD
-        Last Update: Dec  6 03:06:42 2014 GMT
-        Next Update: Sep  1 03:06:42 2017 GMT
+        Last Update: Nov 28 22:50:55 2016 GMT
+        Next Update: Aug 25 22:50:55 2019 GMT
 Revoked Certificates:
     Serial Number: 07
-        Revocation Date: Dec  6 03:06:42 2014 GMT
+        Revocation Date: Nov 28 22:50:55 2016 GMT
     Signature Algorithm: sha256WithRSAEncryption
-         51:64:d7:28:f4:62:d6:7a:1a:57:eb:2c:c1:08:26:47:40:c5:
-         1f:67:80:6d:18:70:0b:d0:e9:c1:86:30:fc:d6:74:50:d7:20:
-         17:75:00:b3:5e:85:19:cb:fb:34:07:5d:21:d9:b8:c2:1e:3e:
-         ea:f2:99:9b:5f:8d:8b:f6:4e:2f:a6:a2:08:04:3d:92:54:22:
-         3b:3a:ce:30:77:01:5a:4a:4f:78:c9:67:97:10:22:66:cb:65:
-         4d:7b:17:3e:5c:8d:7c:46:6e:0a:6e:48:07:ba:b2:b9:01:ac:
-         db:b2:75:8a:ed:ee:56:26:63:37:81:12:b8:7a:4e:91:b0:cb:
-         34:c8
+         6d:10:99:0d:9d:c0:6d:d8:7c:fb:2f:8c:8c:74:0c:5d:7e:60:
+         7a:df:62:c5:67:98:d3:0a:ce:62:59:2a:81:19:7e:ad:4d:24:
+         c0:58:ac:78:0c:ae:55:08:b3:f1:74:f0:af:b9:67:d5:c7:05:
+         05:82:2b:c4:01:f8:57:67:4d:4b:f1:bc:3a:03:2d:81:85:f8:
+         94:16:7d:6f:50:8a:47:e2:c1:f5:07:ab:b4:54:14:c9:81:32:
+         65:ef:61:4f:98:ab:2d:12:da:7e:9b:d3:37:ef:e1:73:22:0a:
+         59:ca:a8:c2:9b:67:62:e7:2e:2e:9d:84:e9:16:10:af:e9:21:
+         4b:a8:ea:e7:b8:1e:e4:dd:71:e1:e6:8a:92:ba:de:5e:a9:c2:
+         d5:76:d5:e4:d4:19:48:83:a4:e1:06:6a:2b:69:98:8d:3b:e0:
+         2c:23:b7:cd:cc:e3:d4:91:f8:09:0b:65:b5:ed:19:ca:74:53:
+         b0:09:aa:ce:be:b4:c9:00:a3:8e:89:50:b4:8d:4f:1f:5b:2c:
+         70:98:09:bf:37:8a:69:21:bb:89:63:84:0a:1e:29:d6:19:89:
+         3a:1e:2f:c0:7b:7b:05:26:cb:53:f2:6a:b9:33:30:fd:90:56:
+         2c:75:02:f0:44:a4:f3:81:e1:25:4b:06:61:38:ce:de:df:e2:
+         73:f5:64:4a
 -----BEGIN X509 CRL-----
-MIIBTDCBtjANBgkqhkiG9w0BAQsFADBxMQswCQYDVQQGEwJVUzETMBEGA1UECAwK
+MIIBzTCBtjANBgkqhkiG9w0BAQsFADBxMQswCQYDVQQGEwJVUzETMBEGA1UECAwK
 Q2FsaWZvcm5pYTEUMBIGA1UEBwwLU2FudGEgQ2xhcmExDTALBgNVBAoMBHBrZzUx
-EDAOBgNVBAMMB2NoNV90YTExFjAUBgkqhkiG9w0BCQEWB2NoNV90YTEXDTE0MTIw
-NjAzMDY0MloXDTE3MDkwMTAzMDY0MlowFDASAgEHFw0xNDEyMDYwMzA2NDJaMA0G
-CSqGSIb3DQEBCwUAA4GBAFFk1yj0YtZ6GlfrLMEIJkdAxR9ngG0YcAvQ6cGGMPzW
-dFDXIBd1ALNehRnL+zQHXSHZuMIePurymZtfjYv2Ti+moggEPZJUIjs6zjB3AVpK
-T3jJZ5cQImbLZU17Fz5cjXxGbgpuSAe6srkBrNuydYrt7lYmYzeBErh6TpGwyzTI
-=======
-        Last Update: Dec 13 00:13:34 2013 GMT
-        Next Update: Sep  8 00:13:34 2016 GMT
-Revoked Certificates:
-    Serial Number: 07
-        Revocation Date: Dec 13 00:13:34 2013 GMT
-    Signature Algorithm: sha256WithRSAEncryption
-         ad:bf:ba:d1:11:86:e0:59:d6:ef:e1:1e:e6:03:40:54:85:f2:
-         f3:58:cd:44:5b:6d:43:4b:01:70:f7:20:cc:8a:24:58:9f:77:
-         74:74:66:02:a8:7a:8f:e7:64:65:bc:df:d8:f0:ad:72:cd:f2:
-         2a:ff:dc:41:dd:f3:c0:45:ad:cf:3d:ab:22:37:36:48:f5:9a:
-         4e:ef:ca:c0:5b:e0:f1:9f:91:a3:37:05:18:ca:cb:02:a9:b7:
-         5b:de:bd:c5:6c:62:8a:e6:06:1b:7c:70:f1:9b:6c:bc:0a:5c:
-         cd:4c:b6:e4:58:f8:e9:22:5f:29:17:54:77:64:a3:30:1b:f1:
-         f8:4e
------BEGIN X509 CRL-----
-MIIBTDCBtjANBgkqhkiG9w0BAQsFADBxMQswCQYDVQQGEwJVUzETMBEGA1UECAwK
-Q2FsaWZvcm5pYTEUMBIGA1UEBwwLU2FudGEgQ2xhcmExDTALBgNVBAoMBHBrZzUx
-EDAOBgNVBAMMB2NoNV90YTExFjAUBgkqhkiG9w0BCQEWB2NoNV90YTEXDTEzMTIx
-MzAwMTMzNFoXDTE2MDkwODAwMTMzNFowFDASAgEHFw0xMzEyMTMwMDEzMzRaMA0G
-CSqGSIb3DQEBCwUAA4GBAK2/utERhuBZ1u/hHuYDQFSF8vNYzURbbUNLAXD3IMyK
-JFifd3R0ZgKoeo/nZGW839jwrXLN8ir/3EHd88BFrc89qyI3Nkj1mk7vysBb4PGf
-kaM3BRjKywKpt1vevcVsYormBht8cPGbbLwKXM1MtuRY+OkiXykXVHdkozAb8fhO
->>>>>>> 047659a6
+EDAOBgNVBAMMB2NoNV90YTExFjAUBgkqhkiG9w0BCQEWB2NoNV90YTEXDTE2MTEy
+ODIyNTA1NVoXDTE5MDgyNTIyNTA1NVowFDASAgEHFw0xNjExMjgyMjUwNTVaMA0G
+CSqGSIb3DQEBCwUAA4IBAQBtEJkNncBt2Hz7L4yMdAxdfmB632LFZ5jTCs5iWSqB
+GX6tTSTAWKx4DK5VCLPxdPCvuWfVxwUFgivEAfhXZ01L8bw6Ay2BhfiUFn1vUIpH
+4sH1B6u0VBTJgTJl72FPmKstEtp+m9M37+FzIgpZyqjCm2di5y4unYTpFhCv6SFL
+qOrnuB7k3XHh5oqSut5eqcLVdtXk1BlIg6ThBmoraZiNO+AsI7fNzOPUkfgJC2W1
+7RnKdFOwCarOvrTJAKOOiVC0jU8fWyxwmAm/N4ppIbuJY4QKHinWGYk6Hi/Ae3sF
+JstT8mq5MzD9kFYsdQLwRKTzgeElSwZhOM7e3+Jz9WRK
 -----END X509 CRL-----